# CLAUDE.md

This file provides guidance to Claude Code (claude.ai/code) when working with code in this repository.

## Project Overview

OMMX (Open Mathematical prograMming eXchange) is an open ecosystem for mathematical programming and optimization. It consists of:

- **Protocol Buffers Schema**: Message definitions in `proto/` for optimization problems, solutions, and metadata
- **Rust SDK**: Core library and tools in `rust/ommx/` with PyO3 bindings for Python
- **Python SDK**: Main package `ommx` and multiple solver adapters in `python/`
- **Documentation**: Jupyter Books in English/Japanese and API references

## Architecture

### Multi-Language Design
- **Rust**: Core implementation with performance-critical operations
- **Python**: High-level API and solver integrations via PyO3 bindings
- **Protocol Buffers**: Language-agnostic message schema for interoperability

### Key Components
1. **Message Schema** (`proto/`): Core data structures for optimization problems, constraints, solutions
2. **Rust SDK** (`rust/ommx/`): Core algorithms, parsing, evaluation, artifact management
3. **Python SDK** (`python/ommx/`): PyO3 bindings to Rust + Python-specific utilities
4. **Solver Adapters** (`python/ommx-*-adapter/`): Integrations with OSS optimization solvers

## Current Implementation Status

<<<<<<< HEAD
### Python SDK v2 Migration Completed ✅

The project has completed its migration from Protocol Buffers auto-generated Python classes to high-performance Rust implementations with PyO3 bindings.
=======
### Rust SDK v2 Migration Completed ✅
>>>>>>> 8989e8d4

The project has completed its migration from Protocol Buffers auto-generated Python classes to high-performance Rust implementations with PyO3 bindings.

**Design Philosophy**:
- Replace `ommx::v1::*` (protobuf auto-generated) with `ommx::*` (Rust native types)
- Improve type safety and reduce runtime errors
- Enable efficient data structures for deduplication

<<<<<<< HEAD
**Implemented Types**:
- ✅ `Sampled<T>` - Efficient representation for `ommx::v1::Samples` with deduplication
  - `SampleID(u64)` - Type-safe sample identifier
  - Supports both `Sampled<v1::State>` and `Sampled<f64>` 
  - Efficient storage: multiple sample IDs can share the same data

**Constraint Types Implementation (Completed ✅)**:

```rust
// Auxiliary metadata for constraints (excluding essential id and equality)
#[derive(Debug, Clone, PartialEq, Default)]
pub struct ConstraintMetadata {
    pub name: Option<String>,
    pub subscripts: Vec<i64>,
    pub parameters: FnvHashMap<String, String>,
    pub description: Option<String>,
    pub used_decision_variable_ids: Vec<u64>,
    pub removed_reason: Option<String>,
    pub removed_reason_parameters: FnvHashMap<String, String>,
}

// Single evaluation result with data integrity guarantees
#[derive(Debug, Clone, PartialEq, Getters)]
pub struct EvaluatedConstraint {
    #[getset(get = "pub")]
    id: ConstraintID,                    // Essential: constraint identifier
    #[getset(get = "pub")]
    equality: Equality,                  // Essential: constraint type (== 0 or <= 0)
    pub metadata: ConstraintMetadata,    // Auxiliary metadata
    #[getset(get = "pub")]
    evaluated_value: f64,                // Protected: evaluation result
    #[getset(get = "pub")]
    dual_variable: Option<f64>,          // Protected: dual variable value
    #[getset(get = "pub")]
    feasible: bool,                      // Protected: pre-computed feasibility
}

// Multiple sample evaluation results with deduplication
#[derive(Debug, Clone, Getters)]
pub struct SampledConstraint {
    #[getset(get = "pub")]
    id: ConstraintID,                    // Essential: constraint identifier
    #[getset(get = "pub")]
    equality: Equality,                  // Essential: constraint type
    pub metadata: ConstraintMetadata,    // Auxiliary metadata
    #[getset(get = "pub")]
    evaluated_values: Sampled<f64>,      // Protected: evaluation results
    #[getset(get = "pub")]
    dual_variables: Option<Sampled<f64>>, // Protected: dual variable values
    #[getset(get = "pub")]
    feasible: FnvHashMap<u64, bool>,     // Protected: feasibility map
}
```

**Key Design Decisions**:
- **Data Integrity**: Essential fields (`id`, `equality`) and evaluation data are private with getters only
- **Metadata Separation**: `ConstraintMetadata` contains only auxiliary information, not essential constraint properties
- **Feasibility Pre-computation**: `feasible` field stores pre-computed feasibility to avoid repeated calculations
- **Type Safety**: Uses `getset` crate for clean getter methods while preventing external modification
- **Efficient Storage**: `Sampled<f64>` enables deduplication when multiple samples share results

**Benefits**:
- **Data Integrity**: Prevents external modification of critical constraint evaluation data
- **Performance**: Pre-computed feasibility avoids repeated tolerance-based calculations
- **Type Safety**: Strong typing with private fields and controlled access via getters
- **Memory Efficiency**: `Sampled<T>` enables efficient storage with deduplication
- **Clean API**: Separation of essential properties from auxiliary metadata

**Core Features Completed**:
- ✅ All mathematical objects (`Linear`, `Quadratic`, `Polynomial`, `Function`) use Rust implementations
- ✅ Instance class fully migrated to Rust backend with maintained API compatibility
- ✅ All solver adapters (Python-MIP, PySCIPOpt, HiGHS) migrated to v2 API
- ✅ Type-safe PyO3 enums (`Sense`, `Equality`, `Kind`) with Protocol Buffer conversion
- ✅ Comprehensive testing and documentation updated
- ✅ **Constraint evaluation system with data integrity guarantees**
- ✅ **Sampled data structures with efficient deduplication**
- ✅ **Parse trait implementations for Protocol Buffer conversion**
- ✅ **Modular Python bindings** with one class per file in `python/ommx/src/`

**Recently Implemented**:
- ✅ `Sampled<T>` with `get`/`get_mut` methods and `UnknownSampleIDError` error handling
- ✅ `EvaluatedConstraint` and `SampledConstraint` with private fields and getset getters
- ✅ `ConstraintMetadata` separation for auxiliary data with `Default` implementation
- ✅ Pre-computed feasibility fields to improve performance
- ✅ `Parse` trait implementations for `v1::EvaluatedConstraint` and `v1::SampledConstraint`
- ✅ Type-safe constraint evaluation with proper error handling
- ✅ Efficient constraint feasibility checking methods (`feasible_ids`, `infeasible_ids`)
- ✅ **PyO3 implementations** for `Solution`, `SampleSet`, `Samples`, and `State` with rich properties

**Key Benefits Achieved**:
- **Performance**: Native Rust operations for mathematical computations
- **Type Safety**: PyO3 enums with proper type checking
- **API Consistency**: Unified `ommx.v1` import pattern across all components
- **Maintainability**: Elimination of direct `_ommx_rust` usage in favor of Python SDK extensions

**Migration Pattern**:
```python
# Established pattern: Rust implementation wrapped in Python
class Linear(AsConstraint):
    raw: _ommx_rust.Linear  # Rust implementation
    
    def __init__(self, *, terms: dict[int, float], constant: float = 0):
        self.raw = _ommx_rust.Linear(terms=terms, constant=constant)
    
    def evaluate(self, state: State) -> float:
        return self.raw.evaluate(to_state(state).SerializeToString())
```

### Python Bindings Architecture (python/ommx/src/)

The Rust implementation for Python bindings follows a modular structure with one class per file:

**Mathematical Types**:
- `linear.rs`: `Linear` class for linear expressions
- `quadratic.rs`: `Quadratic` class for quadratic expressions  
- `polynomial.rs`: `Polynomial` class for general polynomial expressions
- `function.rs`: `Function` class as a wrapper for all mathematical types

**Core Components**:
- `instance.rs`: `Instance` class for optimization problems
- `constraint.rs`: `Constraint` class for problem constraints
- `decision_variable.rs`: `DecisionVariable` class
- `state.rs`: `State` class for variable assignments
- `solution.rs`: `Solution` class for optimization results
- `sample_set.rs`: `SampleSet` class for multiple solutions
- `samples.rs`: `Samples` class for sample collections

**Utilities**:
- `enums.rs`: PyO3 enum definitions (`Sense`, `Equality`, `Kind`)
- `bound.rs`: Variable bounds handling
- `random.rs`: Random number generation utilities
=======
**IMPORTANT: Feasibility Semantics**:
- **`feasible`**: Considers ALL constraints (including removed ones with `removed_reason.is_some()`)
- **`feasible_relaxed`**: Only considers active constraints where `removed_reason.is_none()`
- **`feasible_unrelaxed`**: Always identical to `feasible` (deprecated field maintained for backward compatibility)
- This distinction is critical for constraint relaxation scenarios where removed constraints should not affect relaxed feasibility
>>>>>>> 8989e8d4

**Implementation Details**: See actual code in `rust/ommx/src/` for current type definitions and API.

## Development Commands

This project uses [Taskfile](https://taskfile.dev/) for task management. **⚠️ All commands must be run from the project root directory.**

**Essential Commands:**
```bash
<<<<<<< HEAD
# Generate code from protobuf
task proto              # Generate all (Rust and Python)
task proto:python       # Generate Python code only
task proto:rust         # Generate Rust code only
task proto:doc          # Generate documentation from protobuf

# Build documentation
task api_reference      # Python API docs (build and open)
task rust:doc           # Rust docs
task book_en            # English Jupyter Book (build and open)
task book_ja            # Japanese Jupyter Book (build and open)
=======
# Setup
task python:sync               # Setup Python development environment
task python:upgrade           # Install/upgrade dependencies

# Testing
task python:test              # Run all Python tests (linting, type checking, pytest)
task rust:test               # Run Rust tests only
task format                  # Format all code (Python and Rust)

# Development
task proto                   # Generate all protobuf code
task rust:check             # Run cargo check
task rust:clippy            # Run Rust linting
task python:lint            # Run Python linting

# Documentation
task api_reference          # Build and open Python API docs
task book_en                # Build and open English Jupyter Book
>>>>>>> 8989e8d4
```

**Package-Specific Testing:**
- `task python:ommx:test` - Test main Python package
- `task python:ommx-*-adapter:test` - Test specific adapter

Run `task -l` to see all available commands.

## Development Guidelines

### Core Development Principles
1. **API Philosophy**: Always use `ommx.v1` unified API, avoid direct `_ommx_rust` imports
2. **Incremental Development**: Make small changes → test → commit
3. **Always run `task python:test` after making changes**
4. **Prefer extending Python SDK over using raw APIs**

### Adapter Development
When developing solver adapters:
- Use only `ommx.v1` imports, avoid Protocol Buffer direct imports
- Let Python SDK handle type conversions
- Add missing functionality to Python SDK classes, not raw API usage

**Good Pattern:**
```python
from ommx.v1 import Instance, DecisionVariable, Function, Solution
```

**Bad Pattern:**
```python
from ommx._ommx_rust import Function
from ommx.v1.solution_pb2 import Optimality
```

<<<<<<< HEAD
### Current Development Status
- **Core Migration ✅**: Protocol Buffer to Rust migration completed across all components
- **Adapter Support ✅**: All major adapters (Python-MIP, PySCIPOpt, HiGHS) migrated to v2 API
- **Documentation ✅**: Comprehensive migration guide and adapter specifications available
- **API Stability ✅**: Unified `ommx.v1` API established with proper extension patterns
- **Performance ✅**: Rust backend providing optimal performance for mathematical operations
- **Constraint System ✅**: Complete constraint evaluation system with data integrity guarantees
- **Type Safety ✅**: Strongly-typed constraint implementations with private fields and getters
- **Parse Integration ✅**: Full Protocol Buffer to Rust type conversion via Parse trait
- **Modular Architecture ✅**: Python bindings organized with one class per file for maintainability

## Development Notes

### 🚫 Critical Prohibitions
- **NEVER use `cd` command** - Work from repository root directory only
- **NEVER create inline tests** - Add tests to python/ommx-tests/tests only
- **NEVER run `python -c` directly** - Use proper test framework
- **NEVER modify v1_ext directory** - Contains deprecated Protocol Buffer implementations
- **NEVER import from `_ommx_rust` in adapters** - Use `ommx.v1` unified API instead

### 📁 Directory Guidelines  
- **All tasks MUST be performed from the repository root directory**
- Task commands require being in the root directory to access the main `Taskfile.yml`
- Return to root after completing any subtasks
- Use absolute paths when referencing files across packages
- Never use `cd` to navigate to subdirectories when running task commands
=======
## Critical Development Rules
>>>>>>> 8989e8d4

### 🚫 Prohibitions
- **NEVER use `cd` command** - Work from repository root only
- **NEVER import from `_ommx_rust` in adapters** - Use `ommx.v1` unified API
- **NEVER modify v1_ext directory** - Contains deprecated implementations

<<<<<<< HEAD
### 🔧 Code Quality
- Always run `task format` before committing changes
- Ensure `task python:test` passes completely
- Follow incremental development: small changes → test → commit

### 🛠️ Development Techniques
- **PyO3 Migration Pattern**: When migrating from protobuf to PyO3 implementations:
  1. Change import statements (e.g., `State = _ommx_rust.State`)
  2. Run `task python:ommx:pyright` to get precise error locations
  3. Fix errors iteratively: `SerializeToString()` → `to_bytes()`, `ParseFromString()` → `from_bytes()`
  4. Add compatibility helpers for legacy protobuf interactions
  5. Verify with `task python:ommx:pytest` that all tests pass
=======
### 🧪 Testing & Quality
- Add tests to `python/ommx-tests/tests` only
- Always run `task format` before committing
- Ensure `task python:test` passes completely
>>>>>>> 8989e8d4
<|MERGE_RESOLUTION|>--- conflicted
+++ resolved
@@ -26,13 +26,7 @@
 
 ## Current Implementation Status
 
-<<<<<<< HEAD
-### Python SDK v2 Migration Completed ✅
-
-The project has completed its migration from Protocol Buffers auto-generated Python classes to high-performance Rust implementations with PyO3 bindings.
-=======
 ### Rust SDK v2 Migration Completed ✅
->>>>>>> 8989e8d4
 
 The project has completed its migration from Protocol Buffers auto-generated Python classes to high-performance Rust implementations with PyO3 bindings.
 
@@ -41,145 +35,11 @@
 - Improve type safety and reduce runtime errors
 - Enable efficient data structures for deduplication
 
-<<<<<<< HEAD
-**Implemented Types**:
-- ✅ `Sampled<T>` - Efficient representation for `ommx::v1::Samples` with deduplication
-  - `SampleID(u64)` - Type-safe sample identifier
-  - Supports both `Sampled<v1::State>` and `Sampled<f64>` 
-  - Efficient storage: multiple sample IDs can share the same data
-
-**Constraint Types Implementation (Completed ✅)**:
-
-```rust
-// Auxiliary metadata for constraints (excluding essential id and equality)
-#[derive(Debug, Clone, PartialEq, Default)]
-pub struct ConstraintMetadata {
-    pub name: Option<String>,
-    pub subscripts: Vec<i64>,
-    pub parameters: FnvHashMap<String, String>,
-    pub description: Option<String>,
-    pub used_decision_variable_ids: Vec<u64>,
-    pub removed_reason: Option<String>,
-    pub removed_reason_parameters: FnvHashMap<String, String>,
-}
-
-// Single evaluation result with data integrity guarantees
-#[derive(Debug, Clone, PartialEq, Getters)]
-pub struct EvaluatedConstraint {
-    #[getset(get = "pub")]
-    id: ConstraintID,                    // Essential: constraint identifier
-    #[getset(get = "pub")]
-    equality: Equality,                  // Essential: constraint type (== 0 or <= 0)
-    pub metadata: ConstraintMetadata,    // Auxiliary metadata
-    #[getset(get = "pub")]
-    evaluated_value: f64,                // Protected: evaluation result
-    #[getset(get = "pub")]
-    dual_variable: Option<f64>,          // Protected: dual variable value
-    #[getset(get = "pub")]
-    feasible: bool,                      // Protected: pre-computed feasibility
-}
-
-// Multiple sample evaluation results with deduplication
-#[derive(Debug, Clone, Getters)]
-pub struct SampledConstraint {
-    #[getset(get = "pub")]
-    id: ConstraintID,                    // Essential: constraint identifier
-    #[getset(get = "pub")]
-    equality: Equality,                  // Essential: constraint type
-    pub metadata: ConstraintMetadata,    // Auxiliary metadata
-    #[getset(get = "pub")]
-    evaluated_values: Sampled<f64>,      // Protected: evaluation results
-    #[getset(get = "pub")]
-    dual_variables: Option<Sampled<f64>>, // Protected: dual variable values
-    #[getset(get = "pub")]
-    feasible: FnvHashMap<u64, bool>,     // Protected: feasibility map
-}
-```
-
-**Key Design Decisions**:
-- **Data Integrity**: Essential fields (`id`, `equality`) and evaluation data are private with getters only
-- **Metadata Separation**: `ConstraintMetadata` contains only auxiliary information, not essential constraint properties
-- **Feasibility Pre-computation**: `feasible` field stores pre-computed feasibility to avoid repeated calculations
-- **Type Safety**: Uses `getset` crate for clean getter methods while preventing external modification
-- **Efficient Storage**: `Sampled<f64>` enables deduplication when multiple samples share results
-
-**Benefits**:
-- **Data Integrity**: Prevents external modification of critical constraint evaluation data
-- **Performance**: Pre-computed feasibility avoids repeated tolerance-based calculations
-- **Type Safety**: Strong typing with private fields and controlled access via getters
-- **Memory Efficiency**: `Sampled<T>` enables efficient storage with deduplication
-- **Clean API**: Separation of essential properties from auxiliary metadata
-
-**Core Features Completed**:
-- ✅ All mathematical objects (`Linear`, `Quadratic`, `Polynomial`, `Function`) use Rust implementations
-- ✅ Instance class fully migrated to Rust backend with maintained API compatibility
-- ✅ All solver adapters (Python-MIP, PySCIPOpt, HiGHS) migrated to v2 API
-- ✅ Type-safe PyO3 enums (`Sense`, `Equality`, `Kind`) with Protocol Buffer conversion
-- ✅ Comprehensive testing and documentation updated
-- ✅ **Constraint evaluation system with data integrity guarantees**
-- ✅ **Sampled data structures with efficient deduplication**
-- ✅ **Parse trait implementations for Protocol Buffer conversion**
-- ✅ **Modular Python bindings** with one class per file in `python/ommx/src/`
-
-**Recently Implemented**:
-- ✅ `Sampled<T>` with `get`/`get_mut` methods and `UnknownSampleIDError` error handling
-- ✅ `EvaluatedConstraint` and `SampledConstraint` with private fields and getset getters
-- ✅ `ConstraintMetadata` separation for auxiliary data with `Default` implementation
-- ✅ Pre-computed feasibility fields to improve performance
-- ✅ `Parse` trait implementations for `v1::EvaluatedConstraint` and `v1::SampledConstraint`
-- ✅ Type-safe constraint evaluation with proper error handling
-- ✅ Efficient constraint feasibility checking methods (`feasible_ids`, `infeasible_ids`)
-- ✅ **PyO3 implementations** for `Solution`, `SampleSet`, `Samples`, and `State` with rich properties
-
-**Key Benefits Achieved**:
-- **Performance**: Native Rust operations for mathematical computations
-- **Type Safety**: PyO3 enums with proper type checking
-- **API Consistency**: Unified `ommx.v1` import pattern across all components
-- **Maintainability**: Elimination of direct `_ommx_rust` usage in favor of Python SDK extensions
-
-**Migration Pattern**:
-```python
-# Established pattern: Rust implementation wrapped in Python
-class Linear(AsConstraint):
-    raw: _ommx_rust.Linear  # Rust implementation
-    
-    def __init__(self, *, terms: dict[int, float], constant: float = 0):
-        self.raw = _ommx_rust.Linear(terms=terms, constant=constant)
-    
-    def evaluate(self, state: State) -> float:
-        return self.raw.evaluate(to_state(state).SerializeToString())
-```
-
-### Python Bindings Architecture (python/ommx/src/)
-
-The Rust implementation for Python bindings follows a modular structure with one class per file:
-
-**Mathematical Types**:
-- `linear.rs`: `Linear` class for linear expressions
-- `quadratic.rs`: `Quadratic` class for quadratic expressions  
-- `polynomial.rs`: `Polynomial` class for general polynomial expressions
-- `function.rs`: `Function` class as a wrapper for all mathematical types
-
-**Core Components**:
-- `instance.rs`: `Instance` class for optimization problems
-- `constraint.rs`: `Constraint` class for problem constraints
-- `decision_variable.rs`: `DecisionVariable` class
-- `state.rs`: `State` class for variable assignments
-- `solution.rs`: `Solution` class for optimization results
-- `sample_set.rs`: `SampleSet` class for multiple solutions
-- `samples.rs`: `Samples` class for sample collections
-
-**Utilities**:
-- `enums.rs`: PyO3 enum definitions (`Sense`, `Equality`, `Kind`)
-- `bound.rs`: Variable bounds handling
-- `random.rs`: Random number generation utilities
-=======
 **IMPORTANT: Feasibility Semantics**:
 - **`feasible`**: Considers ALL constraints (including removed ones with `removed_reason.is_some()`)
 - **`feasible_relaxed`**: Only considers active constraints where `removed_reason.is_none()`
 - **`feasible_unrelaxed`**: Always identical to `feasible` (deprecated field maintained for backward compatibility)
 - This distinction is critical for constraint relaxation scenarios where removed constraints should not affect relaxed feasibility
->>>>>>> 8989e8d4
 
 **Implementation Details**: See actual code in `rust/ommx/src/` for current type definitions and API.
 
@@ -189,19 +49,6 @@
 
 **Essential Commands:**
 ```bash
-<<<<<<< HEAD
-# Generate code from protobuf
-task proto              # Generate all (Rust and Python)
-task proto:python       # Generate Python code only
-task proto:rust         # Generate Rust code only
-task proto:doc          # Generate documentation from protobuf
-
-# Build documentation
-task api_reference      # Python API docs (build and open)
-task rust:doc           # Rust docs
-task book_en            # English Jupyter Book (build and open)
-task book_ja            # Japanese Jupyter Book (build and open)
-=======
 # Setup
 task python:sync               # Setup Python development environment
 task python:upgrade           # Install/upgrade dependencies
@@ -220,7 +67,6 @@
 # Documentation
 task api_reference          # Build and open Python API docs
 task book_en                # Build and open English Jupyter Book
->>>>>>> 8989e8d4
 ```
 
 **Package-Specific Testing:**
@@ -254,58 +100,14 @@
 from ommx.v1.solution_pb2 import Optimality
 ```
 
-<<<<<<< HEAD
-### Current Development Status
-- **Core Migration ✅**: Protocol Buffer to Rust migration completed across all components
-- **Adapter Support ✅**: All major adapters (Python-MIP, PySCIPOpt, HiGHS) migrated to v2 API
-- **Documentation ✅**: Comprehensive migration guide and adapter specifications available
-- **API Stability ✅**: Unified `ommx.v1` API established with proper extension patterns
-- **Performance ✅**: Rust backend providing optimal performance for mathematical operations
-- **Constraint System ✅**: Complete constraint evaluation system with data integrity guarantees
-- **Type Safety ✅**: Strongly-typed constraint implementations with private fields and getters
-- **Parse Integration ✅**: Full Protocol Buffer to Rust type conversion via Parse trait
-- **Modular Architecture ✅**: Python bindings organized with one class per file for maintainability
-
-## Development Notes
-
-### 🚫 Critical Prohibitions
-- **NEVER use `cd` command** - Work from repository root directory only
-- **NEVER create inline tests** - Add tests to python/ommx-tests/tests only
-- **NEVER run `python -c` directly** - Use proper test framework
-- **NEVER modify v1_ext directory** - Contains deprecated Protocol Buffer implementations
-- **NEVER import from `_ommx_rust` in adapters** - Use `ommx.v1` unified API instead
-
-### 📁 Directory Guidelines  
-- **All tasks MUST be performed from the repository root directory**
-- Task commands require being in the root directory to access the main `Taskfile.yml`
-- Return to root after completing any subtasks
-- Use absolute paths when referencing files across packages
-- Never use `cd` to navigate to subdirectories when running task commands
-=======
 ## Critical Development Rules
->>>>>>> 8989e8d4
 
 ### 🚫 Prohibitions
 - **NEVER use `cd` command** - Work from repository root only
 - **NEVER import from `_ommx_rust` in adapters** - Use `ommx.v1` unified API
 - **NEVER modify v1_ext directory** - Contains deprecated implementations
 
-<<<<<<< HEAD
-### 🔧 Code Quality
-- Always run `task format` before committing changes
-- Ensure `task python:test` passes completely
-- Follow incremental development: small changes → test → commit
-
-### 🛠️ Development Techniques
-- **PyO3 Migration Pattern**: When migrating from protobuf to PyO3 implementations:
-  1. Change import statements (e.g., `State = _ommx_rust.State`)
-  2. Run `task python:ommx:pyright` to get precise error locations
-  3. Fix errors iteratively: `SerializeToString()` → `to_bytes()`, `ParseFromString()` → `from_bytes()`
-  4. Add compatibility helpers for legacy protobuf interactions
-  5. Verify with `task python:ommx:pytest` that all tests pass
-=======
 ### 🧪 Testing & Quality
 - Add tests to `python/ommx-tests/tests` only
 - Always run `task format` before committing
-- Ensure `task python:test` passes completely
->>>>>>> 8989e8d4
+- Ensure `task python:test` passes completely