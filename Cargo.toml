[workspace]
resolver = "2"
members = [
    "rust/ommx",
    "rust/protogen",
    "python",
]

[workspace.package]
version = "0.3.1"
edition = "2021"
license = "MIT OR Apache-2.0"

[workspace.dependencies]
anyhow = "1.0.81"
base64 = "0.22.1"
built = { version = "0.7.3", features = ["git2"] }
chrono = "0.4.38"
clap = { version = "4.5.4", features = ["derive"] }
colored = "2.1.0"
derive_more = "0.99.17"
directories = "5.0.1"
env_logger = "0.11.3"
glob = "0.3.1"
itertools = "0.13.0"
log = "0.4.21"
maplit = "1.0.2"
<<<<<<< HEAD
ocipkg = "0.3.6"
=======
ocipkg = "0.3.8"
>>>>>>> 033f6c1b
proptest = "1.4.0"
prost = "0.12.6"
prost-build = "0.12.6"
pyo3 = { version = "0.21.2", features = ["anyhow"] }
pyo3-log = "0.10.0"
rand = "0.8.5"
rand_xoshiro = "0.6.0"
serde = { version = "1.0.197", features = ["derive"] }
serde-pyobject = "0.3.0"
serde_json = "1.0.117"
thiserror = "1.0.61"
url = "2.5.0"<|MERGE_RESOLUTION|>--- conflicted
+++ resolved
@@ -25,11 +25,7 @@
 itertools = "0.13.0"
 log = "0.4.21"
 maplit = "1.0.2"
-<<<<<<< HEAD
-ocipkg = "0.3.6"
-=======
 ocipkg = "0.3.8"
->>>>>>> 033f6c1b
 proptest = "1.4.0"
 prost = "0.12.6"
 prost-build = "0.12.6"
