--- conflicted
+++ resolved
@@ -16,14 +16,9 @@
     "ommx-pyscipopt-adapter>=1.8.4",
     "ommx-python-mip-adapter>=1.8.4",
     "ommx-openjij-adapter>=1.8.4",
-<<<<<<< HEAD
-    "ommx>=1.8.4",
-]
-=======
     "ommx-highs-adapter>=1.8.4",
     "ommx>=1.8.4",
 ]
 
 [dependency-groups]
-dev = ["mip @ git+https://github.com/coin-or/python-mip.git"]
->>>>>>> d8cd4585
+dev = ["mip @ git+https://github.com/coin-or/python-mip.git"]