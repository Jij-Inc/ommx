# https://taskfile.dev
# yaml-language-server: $schema=https://taskfile.dev/schema.json
version: "3"

tasks:
  build:
    desc: "Build the book in docs/ja"
    cmds:
<<<<<<< HEAD
      - jupyter-book build . --warningiserror
=======
      - uv run jupyter-book build .
>>>>>>> d8cd4585

  open:
    desc: "Open the book in docs/ja"
    cmds:
      - uv run python -m webbrowser file:///$(pwd)/_build/html/index.html

  watch:
    desc: "Watch the book in docs/ja"
    cmds:
      - fswatch -o $(find . -name '*.ipynb' -or -name '*.md') | xargs -n1 -I{} uv run jupyter-book build .

  default:
    desc: "Build and open the book in docs/ja"
    cmds:
      - task: build
      - task: open<|MERGE_RESOLUTION|>--- conflicted
+++ resolved
@@ -6,11 +6,7 @@
   build:
     desc: "Build the book in docs/ja"
     cmds:
-<<<<<<< HEAD
-      - jupyter-book build . --warningiserror
-=======
       - uv run jupyter-book build .
->>>>>>> d8cd4585
 
   open:
     desc: "Open the book in docs/ja"
