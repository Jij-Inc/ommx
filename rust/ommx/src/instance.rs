--- conflicted
+++ resolved
@@ -1,8 +1,5 @@
-<<<<<<< HEAD
+mod analysis;
 mod arbitrary;
-=======
-mod analysis;
->>>>>>> 1398c692
 mod constraint_hints;
 mod parse;
 
