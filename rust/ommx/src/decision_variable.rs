mod arbitrary;
mod parse;

pub use arbitrary::*;
use getset::CopyGetters;

<<<<<<< HEAD
use crate::Bound;
=======
use crate::{ATol, Bound};
>>>>>>> 5d471b54
use derive_more::{Deref, From};
use fnv::FnvHashMap;
use std::collections::BTreeSet;

/// ID for decision variable and parameter.
#[derive(Debug, Clone, Copy, PartialEq, Eq, PartialOrd, Ord, Hash, From, Deref)]
pub struct VariableID(u64);
pub type VariableIDSet = BTreeSet<VariableID>;

impl VariableID {
    pub fn into_inner(&self) -> u64 {
        self.0
    }
}

impl From<VariableID> for u64 {
    fn from(id: VariableID) -> Self {
        id.0
    }
}

impl std::fmt::Display for VariableID {
    fn fmt(&self, f: &mut std::fmt::Formatter<'_>) -> std::fmt::Result {
        write!(f, "{}", self.0)
    }
}

#[derive(Debug, Clone, Copy, PartialEq, Eq, PartialOrd, Ord, Hash)]
pub enum Kind {
    Continuous,
    Integer,
    Binary,
    SemiContinuous,
    SemiInteger,
}

impl Kind {
    /// Check and convert the bound to a consistent bound
    ///
    /// - For [`Kind::Continuous`] or [`Kind::SemiContinuous`], arbitrary bound is allowed.
    /// - For [`Kind::Integer`] or [`Kind::Binary`], the bound is restricted to integer or binary.
    ///   If there is no integer or binary in the bound, [`None`] is returned.
    /// - For [`Kind::SemiInteger`], the bound is also restricted to integer.
    ///   If there is no integer in the bound, on the other hand, returns `[0.0, 0.0]`.
    ///
    /// As a result, the returned bound, except for `None` case, is guaranteed that there is at least one possible value.
    ///
    /// Example
    /// --------
    ///
    /// ```rust
<<<<<<< HEAD
    /// use ommx::{Kind, Bound};
    ///
    /// // Any bound is allowed for Kind::Continuous
    /// assert_eq!(
    ///     Kind::Continuous.consistent_bound(Bound::new(1.0, 2.0).unwrap(), 1e-6),
=======
    /// use ommx::{Kind, Bound, ATol};
    ///
    /// // Any bound is allowed for Kind::Continuous
    /// assert_eq!(
    ///     Kind::Continuous.consistent_bound(Bound::new(1.0, 2.0).unwrap(), ATol::default()),
>>>>>>> 5d471b54
    ///     Some(Bound::new(1.0, 2.0).unwrap())
    /// );
    ///
    /// // For Kind::Integer, the bound is restricted to integer.
    /// assert_eq!(
<<<<<<< HEAD
    ///    Kind::Integer.consistent_bound(Bound::new(1.1, 2.9).unwrap(), 1e-6),
=======
    ///    Kind::Integer.consistent_bound(Bound::new(1.1, 2.9).unwrap(), ATol::default()),
>>>>>>> 5d471b54
    ///    Some(Bound::new(2.0, 2.0).unwrap())
    /// );
    ///
    /// // And if there is no integer in the bound, None is returned.
    /// assert_eq!(
<<<<<<< HEAD
    ///     Kind::Integer.consistent_bound(Bound::new(1.1, 1.9).unwrap(), 1e-6),
    ///     None
    /// );
    /// ```
    pub fn consistent_bound(&self, bound: Bound, atol: f64) -> Option<Bound> {
=======
    ///     Kind::Integer.consistent_bound(Bound::new(1.1, 1.9).unwrap(), ATol::default()),
    ///     None
    /// );
    /// ```
    pub fn consistent_bound(&self, bound: Bound, atol: ATol) -> Option<Bound> {
>>>>>>> 5d471b54
        match self {
            Kind::Continuous | Kind::SemiContinuous => Some(bound),
            Kind::Integer => bound.as_integer_bound(atol),
            Kind::SemiInteger => Some(
                bound
                    .as_integer_bound(atol)
                    .unwrap_or_else(|| Bound::new(0.0, 0.0).unwrap()),
            ),
            Kind::Binary => {
                let bound = bound.as_integer_bound(atol)?;
                if bound.contains(0.0, atol) || bound.contains(1.0, atol) {
                    Some(bound)
                } else {
                    None
                }
            }
        }
    }
}

/// The decision variable with metadata.
///
/// Invariants
/// ----------
/// - `kind` and `bound` are consistent
///   - i.e. `bound` is invariant under `|bound| kind.consistent_bound(bound, atol).unwrap()` for appropriate `atol`.
<<<<<<< HEAD
=======
/// - If `substituted_value` is set, it is consistent to `kind` and `bound`.
>>>>>>> 5d471b54
///
#[derive(Debug, Clone, PartialEq, CopyGetters)]
pub struct DecisionVariable {
    #[getset(get_copy = "pub")]
    id: VariableID,
    #[getset(get_copy = "pub")]
    kind: Kind,
    #[getset(get_copy = "pub")]
    bound: Bound,
    #[getset(get_copy = "pub")]
    substituted_value: Option<f64>,

    pub name: Option<String>,
    pub subscripts: Vec<i64>,
    pub parameters: FnvHashMap<String, String>,
    pub description: Option<String>,
}

impl DecisionVariable {
    /// Create a new decision variable.
    pub fn new(
        id: VariableID,
        kind: Kind,
        bound: Bound,
        substituted_value: Option<f64>,
<<<<<<< HEAD
        atol: f64,
    ) -> Result<Self, DecisionVariableError> {
        Ok(Self {
=======
        atol: ATol,
    ) -> Result<Self, DecisionVariableError> {
        let mut new = Self {
>>>>>>> 5d471b54
            id,
            kind,
            bound: kind
                .consistent_bound(bound, atol)
                .ok_or(DecisionVariableError::BoundInconsistentToKind { id, kind, bound })?,
<<<<<<< HEAD
            substituted_value,
=======
            substituted_value: None, // will be set later
>>>>>>> 5d471b54
            name: None,
            subscripts: Vec::new(),
            parameters: FnvHashMap::default(),
            description: None,
<<<<<<< HEAD
        })
    }

    pub fn consistent_value(&self, value: f64, atol: f64) -> bool {
        if !self.bound.contains(value, atol) {
            return false;
        }
        match self.kind {
            Kind::Continuous | Kind::SemiContinuous => true,
            Kind::Integer | Kind::Binary | Kind::SemiInteger => value.fract().abs() < atol,
        }
    }

    pub fn set_bound(&mut self, bound: Bound, atol: f64) -> Result<(), DecisionVariableError> {
=======
        };
        if let Some(substituted_value) = substituted_value {
            new.check_value_consistency(substituted_value, atol)?;
            new.substituted_value = Some(substituted_value);
        }
        Ok(new)
    }

    /// Check if the substituted value is consistent to the bound and kind
    ///
    /// Example
    /// --------
    ///
    /// ```rust
    /// use ommx::{DecisionVariable, Kind, Bound, ATol};
    ///
    /// let dv = DecisionVariable::new(
    ///     0.into(),
    ///     Kind::Integer,
    ///     Bound::new(0.0, 2.0).unwrap(),
    ///     None,
    ///     ATol::default(),
    /// ).unwrap();
    ///
    /// // 1 \in [0, 2]
    /// assert!(dv.check_value_consistency(1.0, ATol::default()).is_ok());
    /// // 3 \in [0, 2]
    /// assert!(dv.check_value_consistency(3.0, ATol::default()).is_err());
    /// // 0.5 \in [0, 2], but not consistent to Kind::Integer
    /// assert!(dv.check_value_consistency(0.5, ATol::default()).is_err());
    /// ```
    pub fn check_value_consistency(
        &self,
        value: f64,
        atol: ATol,
    ) -> Result<(), DecisionVariableError> {
        let err = || DecisionVariableError::SubstitutedValueInconsistent {
            id: self.id,
            kind: self.kind,
            bound: self.bound,
            substituted_value: value,
            atol,
        };
        if !self.bound.contains(value, atol) {
            return Err(err());
        }
        match self.kind {
            Kind::Integer | Kind::Binary | Kind::SemiInteger => {
                if value.fract().abs() >= atol {
                    return Err(err());
                }
            }
            _ => {}
        }
        Ok(())
    }

    pub fn set_bound(&mut self, bound: Bound, atol: ATol) -> Result<(), DecisionVariableError> {
>>>>>>> 5d471b54
        let bound = self.kind.consistent_bound(bound, atol).ok_or(
            DecisionVariableError::BoundInconsistentToKind {
                id: self.id,
                kind: self.kind,
                bound,
            },
        )?;
        self.bound = bound;
        Ok(())
    }

<<<<<<< HEAD
    pub fn substitute(&mut self, new_value: f64, atol: f64) -> Result<(), DecisionVariableError> {
=======
    pub fn substitute(&mut self, new_value: f64, atol: ATol) -> Result<(), DecisionVariableError> {
>>>>>>> 5d471b54
        if let Some(previous_value) = self.substituted_value {
            if (new_value - previous_value).abs() > atol {
                return Err(DecisionVariableError::SubstitutedValueOverwrite {
                    id: self.id,
                    previous_value,
                    new_value,
                });
            }
<<<<<<< HEAD
        } else if self.consistent_value(new_value, atol) {
            self.substituted_value = Some(new_value);
        } else {
            return Err(DecisionVariableError::SubstitutedValueInconsistentToKind {
                id: self.id,
                kind: self.kind,
                substituted_value: new_value,
                atol,
            });
=======
        } else {
            self.check_value_consistency(new_value, atol)?;
            self.substituted_value = Some(new_value);
>>>>>>> 5d471b54
        }
        Ok(())
    }
}

#[derive(Debug, thiserror::Error)]
pub enum DecisionVariableError {
    #[error("Bound for ID={id} is inconsistent to kind: kind={kind:?}, bound={bound}")]
    BoundInconsistentToKind {
        id: VariableID,
        kind: Kind,
        bound: Bound,
    },

    #[error("Substituted value for ID={id} cannot be overwrite: previous={previous_value}, new={new_value}")]
    SubstitutedValueOverwrite {
        id: VariableID,
        previous_value: f64,
        new_value: f64,
    },

<<<<<<< HEAD
    #[error("Substituted value for ID={id} is inconsistent to kind: kind={kind:?}, substituted_value={substituted_value}, atol={atol}")]
    SubstitutedValueInconsistentToKind {
        id: VariableID,
        kind: Kind,
        substituted_value: f64,
        atol: f64,
=======
    #[error("Substituted value for ID={id} is inconsistent: kind={kind:?}, bound={bound}, substituted_value={substituted_value}, atol={atol:?}")]
    SubstitutedValueInconsistent {
        id: VariableID,
        kind: Kind,
        bound: Bound,
        substituted_value: f64,
        atol: ATol,
>>>>>>> 5d471b54
    },
}<|MERGE_RESOLUTION|>--- conflicted
+++ resolved
@@ -4,11 +4,7 @@
 pub use arbitrary::*;
 use getset::CopyGetters;
 
-<<<<<<< HEAD
-use crate::Bound;
-=======
 use crate::{ATol, Bound};
->>>>>>> 5d471b54
 use derive_more::{Deref, From};
 use fnv::FnvHashMap;
 use std::collections::BTreeSet;
@@ -60,47 +56,27 @@
     /// --------
     ///
     /// ```rust
-<<<<<<< HEAD
-    /// use ommx::{Kind, Bound};
-    ///
-    /// // Any bound is allowed for Kind::Continuous
-    /// assert_eq!(
-    ///     Kind::Continuous.consistent_bound(Bound::new(1.0, 2.0).unwrap(), 1e-6),
-=======
     /// use ommx::{Kind, Bound, ATol};
     ///
     /// // Any bound is allowed for Kind::Continuous
     /// assert_eq!(
     ///     Kind::Continuous.consistent_bound(Bound::new(1.0, 2.0).unwrap(), ATol::default()),
->>>>>>> 5d471b54
     ///     Some(Bound::new(1.0, 2.0).unwrap())
     /// );
     ///
     /// // For Kind::Integer, the bound is restricted to integer.
     /// assert_eq!(
-<<<<<<< HEAD
-    ///    Kind::Integer.consistent_bound(Bound::new(1.1, 2.9).unwrap(), 1e-6),
-=======
     ///    Kind::Integer.consistent_bound(Bound::new(1.1, 2.9).unwrap(), ATol::default()),
->>>>>>> 5d471b54
     ///    Some(Bound::new(2.0, 2.0).unwrap())
     /// );
     ///
     /// // And if there is no integer in the bound, None is returned.
     /// assert_eq!(
-<<<<<<< HEAD
-    ///     Kind::Integer.consistent_bound(Bound::new(1.1, 1.9).unwrap(), 1e-6),
-    ///     None
-    /// );
-    /// ```
-    pub fn consistent_bound(&self, bound: Bound, atol: f64) -> Option<Bound> {
-=======
     ///     Kind::Integer.consistent_bound(Bound::new(1.1, 1.9).unwrap(), ATol::default()),
     ///     None
     /// );
     /// ```
     pub fn consistent_bound(&self, bound: Bound, atol: ATol) -> Option<Bound> {
->>>>>>> 5d471b54
         match self {
             Kind::Continuous | Kind::SemiContinuous => Some(bound),
             Kind::Integer => bound.as_integer_bound(atol),
@@ -127,10 +103,7 @@
 /// ----------
 /// - `kind` and `bound` are consistent
 ///   - i.e. `bound` is invariant under `|bound| kind.consistent_bound(bound, atol).unwrap()` for appropriate `atol`.
-<<<<<<< HEAD
-=======
 /// - If `substituted_value` is set, it is consistent to `kind` and `bound`.
->>>>>>> 5d471b54
 ///
 #[derive(Debug, Clone, PartialEq, CopyGetters)]
 pub struct DecisionVariable {
@@ -156,45 +129,19 @@
         kind: Kind,
         bound: Bound,
         substituted_value: Option<f64>,
-<<<<<<< HEAD
-        atol: f64,
-    ) -> Result<Self, DecisionVariableError> {
-        Ok(Self {
-=======
         atol: ATol,
     ) -> Result<Self, DecisionVariableError> {
         let mut new = Self {
->>>>>>> 5d471b54
             id,
             kind,
             bound: kind
                 .consistent_bound(bound, atol)
                 .ok_or(DecisionVariableError::BoundInconsistentToKind { id, kind, bound })?,
-<<<<<<< HEAD
-            substituted_value,
-=======
             substituted_value: None, // will be set later
->>>>>>> 5d471b54
             name: None,
             subscripts: Vec::new(),
             parameters: FnvHashMap::default(),
             description: None,
-<<<<<<< HEAD
-        })
-    }
-
-    pub fn consistent_value(&self, value: f64, atol: f64) -> bool {
-        if !self.bound.contains(value, atol) {
-            return false;
-        }
-        match self.kind {
-            Kind::Continuous | Kind::SemiContinuous => true,
-            Kind::Integer | Kind::Binary | Kind::SemiInteger => value.fract().abs() < atol,
-        }
-    }
-
-    pub fn set_bound(&mut self, bound: Bound, atol: f64) -> Result<(), DecisionVariableError> {
-=======
         };
         if let Some(substituted_value) = substituted_value {
             new.check_value_consistency(substituted_value, atol)?;
@@ -253,7 +200,6 @@
     }
 
     pub fn set_bound(&mut self, bound: Bound, atol: ATol) -> Result<(), DecisionVariableError> {
->>>>>>> 5d471b54
         let bound = self.kind.consistent_bound(bound, atol).ok_or(
             DecisionVariableError::BoundInconsistentToKind {
                 id: self.id,
@@ -265,11 +211,7 @@
         Ok(())
     }
 
-<<<<<<< HEAD
-    pub fn substitute(&mut self, new_value: f64, atol: f64) -> Result<(), DecisionVariableError> {
-=======
     pub fn substitute(&mut self, new_value: f64, atol: ATol) -> Result<(), DecisionVariableError> {
->>>>>>> 5d471b54
         if let Some(previous_value) = self.substituted_value {
             if (new_value - previous_value).abs() > atol {
                 return Err(DecisionVariableError::SubstitutedValueOverwrite {
@@ -278,21 +220,9 @@
                     new_value,
                 });
             }
-<<<<<<< HEAD
-        } else if self.consistent_value(new_value, atol) {
-            self.substituted_value = Some(new_value);
-        } else {
-            return Err(DecisionVariableError::SubstitutedValueInconsistentToKind {
-                id: self.id,
-                kind: self.kind,
-                substituted_value: new_value,
-                atol,
-            });
-=======
         } else {
             self.check_value_consistency(new_value, atol)?;
             self.substituted_value = Some(new_value);
->>>>>>> 5d471b54
         }
         Ok(())
     }
@@ -314,14 +244,6 @@
         new_value: f64,
     },
 
-<<<<<<< HEAD
-    #[error("Substituted value for ID={id} is inconsistent to kind: kind={kind:?}, substituted_value={substituted_value}, atol={atol}")]
-    SubstitutedValueInconsistentToKind {
-        id: VariableID,
-        kind: Kind,
-        substituted_value: f64,
-        atol: f64,
-=======
     #[error("Substituted value for ID={id} is inconsistent: kind={kind:?}, bound={bound}, substituted_value={substituted_value}, atol={atol:?}")]
     SubstitutedValueInconsistent {
         id: VariableID,
@@ -329,6 +251,5 @@
         bound: Bound,
         substituted_value: f64,
         atol: ATol,
->>>>>>> 5d471b54
     },
 }