--- conflicted
+++ resolved
@@ -121,21 +121,10 @@
 
     /// Check the state is **valid**, and populate the state with the removed decision variables
     ///
-<<<<<<< HEAD
     /// Post-condition
     /// --------------
     /// - The IDs of returned [`State`] are the same as [`Self::all`].
     pub fn populate(&self, mut state: State, atol: f64) -> Result<State, StateValidationError> {
-=======
-    /// The state is **valid** if:
-    /// - The IDs which the state contains equals to `used` exactly.
-    /// - The values of the state satisfy the bounds of the decision variables.
-    pub fn validate_state(
-        &self,
-        state: &State,
-        atol: crate::ATol,
-    ) -> Result<(), StateValidationError> {
->>>>>>> 5d471b54
         let state_ids: VariableIDSet = state.entries.keys().map(|id| (*id).into()).collect();
 
         // Check the IDs in the state are subset of all IDs
@@ -152,7 +141,6 @@
 
         // Check bounds and integrality
         for (id, &value) in &state.entries {
-<<<<<<< HEAD
             let id = &VariableID::from(*id);
             if self.binary.contains(id) {
                 check_integer(*id, value, atol)?;
@@ -200,62 +188,6 @@
                     let value = *entry.get();
                     if matches!(kind, Kind::Binary | Kind::Integer | Kind::SemiInteger) {
                         check_integer(*id, value, atol)?;
-=======
-            let id_ref = &VariableID::from(*id);
-            if self.binary.contains(id_ref) {
-                if (value - 0.0).abs() > *atol && (value - 1.0).abs() > *atol {
-                    return Err(StateValidationError::BinaryValueNotBool { id: *id_ref, value });
-                }
-            } else if let Some(bound) = self.integer.get(id_ref) {
-                if (value.fract()).abs() > *atol {
-                    return Err(StateValidationError::NotAnInteger { id: *id_ref, value });
-                }
-                if !bound.contains(value, atol) {
-                    return Err(StateValidationError::ValueOutOfBounds {
-                        id: *id_ref,
-                        value,
-                        bound: *bound,
-                        kind: Kind::Integer,
-                    });
-                }
-            } else if let Some(bound) = self.continuous.get(id_ref) {
-                if !bound.contains(value, atol) {
-                    return Err(StateValidationError::ValueOutOfBounds {
-                        id: *id_ref,
-                        value,
-                        bound: *bound,
-                        kind: Kind::Continuous,
-                    });
-                }
-            } else if let Some(bound) = self.semi_integer.get(id_ref) {
-                if value.abs() > *atol {
-                    // If not zero
-                    if (value.fract()).abs() > *atol {
-                        return Err(StateValidationError::SemiIntegerNonZeroNotInteger {
-                            id: *id_ref,
-                            value,
-                        });
-                    }
-                    if !bound.contains(value, atol) {
-                        return Err(StateValidationError::ValueOutOfBounds {
-                            id: *id_ref,
-                            value,
-                            bound: *bound,
-                            kind: Kind::SemiInteger,
-                        });
-                    }
-                }
-            } else if let Some(bound) = self.semi_continuous.get(id_ref) {
-                if value.abs() > *atol {
-                    // If not zero
-                    if !bound.contains(value, atol) {
-                        return Err(StateValidationError::ValueOutOfBounds {
-                            id: *id_ref,
-                            value,
-                            bound: *bound,
-                            kind: Kind::SemiContinuous,
-                        });
->>>>>>> 5d471b54
                     }
                     check_bound(*id, value, *bound, *kind, atol)?;
                 }
@@ -368,12 +300,8 @@
 ///
 /// Other decision variables e.g. `fixed` are ignored.
 impl AbsDiffEq for DecisionVariableAnalysis {
-<<<<<<< HEAD
-    type Epsilon = f64;
-=======
     type Epsilon = crate::ATol;
 
->>>>>>> 5d471b54
     fn default_epsilon() -> Self::Epsilon {
         Bound::default_epsilon()
     }
@@ -416,7 +344,12 @@
         let mut semi_continuous = Bounds::default();
         for (id, dv) in &self.decision_variables {
             match dv.kind() {
+            match dv.kind() {
                 Kind::Binary => binary.insert(*id),
+                Kind::Integer => integer.insert(*id, dv.bound()).is_some(),
+                Kind::Continuous => continuous.insert(*id, dv.bound()).is_some(),
+                Kind::SemiInteger => semi_integer.insert(*id, dv.bound()).is_some(),
+                Kind::SemiContinuous => semi_continuous.insert(*id, dv.bound()).is_some(),
                 Kind::Integer => integer.insert(*id, dv.bound()).is_some(),
                 Kind::Continuous => continuous.insert(*id, dv.bound()).is_some(),
                 Kind::SemiInteger => semi_integer.insert(*id, dv.bound()).is_some(),
