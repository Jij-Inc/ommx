mod add;
mod approx;
mod arbitrary;
mod binary_ids;
mod convert;
mod degree;
mod evaluate;
mod linear;
mod mul;
mod parse;
mod polynomial;
mod quadratic;

pub use binary_ids::*;
pub use degree::*;
pub use linear::*;
pub use parse::*;
pub use polynomial::*;
pub use quadratic::*;

use crate::{v1::State, Coefficient, VariableID};
use fnv::{FnvHashMap, FnvHashSet};
use proptest::strategy::BoxedStrategy;
use std::{
<<<<<<< HEAD
    collections::{BTreeSet, HashSet},
=======
    collections::{HashMap, HashSet},
>>>>>>> b6b8ff0b
    fmt::Debug,
    hash::Hash,
};

/// Monomial, without coefficient
///
/// - [`Default`] must return the 0-degree monomial for the constant term
pub trait Monomial: Debug + Clone + Hash + Eq + Default + 'static {
    type Parameters: Default;

    fn degree(&self) -> Degree;
    fn max_degree() -> Degree;

    fn ids(&self) -> Box<dyn Iterator<Item = VariableID> + '_>;
    /// Create a new monomial from a set of ids. If the size of IDs are too large, it will return `None`.
    fn from_ids(ids: impl Iterator<Item = VariableID>) -> Option<Self>;

    fn partial_evaluate(self, state: &State) -> (Self, f64);

    /// Generate non duplicated monomials
    fn arbitrary_uniques(parameters: Self::Parameters) -> BoxedStrategy<FnvHashSet<Self>>;
}

/// Base struct for [`Linear`] and other polynomials
#[derive(Debug, Clone, PartialEq, Eq)]
pub struct PolynomialBase<M: Monomial> {
    terms: FnvHashMap<M, Coefficient>,
}

impl<M: Monomial> Default for PolynomialBase<M> {
    fn default() -> Self {
        Self {
            terms: Default::default(),
        }
    }
}

impl<M: Monomial> PolynomialBase<M> {
    pub fn add_term(&mut self, term: M, coefficient: Coefficient) {
        use std::collections::hash_map::Entry;
        match self.terms.entry(term) {
            Entry::Vacant(e) => {
                e.insert(coefficient);
            }
            Entry::Occupied(mut e) => {
                if let Some(added) = *e.get() + coefficient {
                    e.insert(added);
                } else {
                    e.remove();
                }
            }
        }
    }

    pub fn num_terms(&self) -> usize {
        self.terms.len()
    }

    pub fn degree(&self) -> Degree {
        let max_degree = M::max_degree();
        let mut current: Degree = 0.into();
        for term in self.terms.keys() {
            current = current.max(term.degree());
            // can be saturated
            if current == max_degree {
                break;
            }
        }
        current
    }

    pub fn contains(&self, term: &M) -> bool {
        self.terms.contains_key(term)
    }

    pub fn get(&self, term: &M) -> Option<Coefficient> {
        self.terms.get(term).copied()
    }

    pub fn iter(&self) -> impl Iterator<Item = (&M, &Coefficient)> {
        self.terms.iter()
    }

    pub fn iter_mut(&mut self) -> impl Iterator<Item = (&M, &mut Coefficient)> {
        self.terms.iter_mut()
    }

    pub fn values(&self) -> impl Iterator<Item = &Coefficient> {
        self.terms.values()
    }

    pub fn values_mut(&mut self) -> impl Iterator<Item = &mut Coefficient> {
        self.terms.values_mut()
    }

    pub fn keys(&self) -> impl Iterator<Item = &M> {
        self.terms.keys()
    }

    /// The maximum absolute value of the coefficients including the constant.
    ///
    /// `None` means this polynomial is exactly zero.
    pub fn max_coefficient_abs(&self) -> Option<Coefficient> {
        self.terms
            .values()
            .map(|coefficient| coefficient.abs())
            .max()
    }
}

#[cfg(test)]
mod tests {
    use super::*;
    use crate::random::random_deterministic;

    /// The iteration order must be deterministic
    #[test]
    fn test_deterministic() {
        let p: Linear = random_deterministic(LinearParameters::new(3, 10.into()).unwrap());
        insta::assert_debug_snapshot!(p.iter().collect::<Vec<_>>(), @r###"
        [
            (
                Variable(
                    VariableID(
                        8,
                    ),
                ),
                Coefficient(
                    -4.973622349033379,
                ),
            ),
            (
                Variable(
                    VariableID(
                        7,
                    ),
                ),
                Coefficient(
                    -1.0,
                ),
            ),
            (
                Variable(
                    VariableID(
                        10,
                    ),
                ),
                Coefficient(
                    1.0,
                ),
            ),
        ]
        "###);
    }
}<|MERGE_RESOLUTION|>--- conflicted
+++ resolved
@@ -21,15 +21,7 @@
 use crate::{v1::State, Coefficient, VariableID};
 use fnv::{FnvHashMap, FnvHashSet};
 use proptest::strategy::BoxedStrategy;
-use std::{
-<<<<<<< HEAD
-    collections::{BTreeSet, HashSet},
-=======
-    collections::{HashMap, HashSet},
->>>>>>> b6b8ff0b
-    fmt::Debug,
-    hash::Hash,
-};
+use std::{fmt::Debug, hash::Hash};
 
 /// Monomial, without coefficient
 ///
