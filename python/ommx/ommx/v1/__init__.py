from __future__ import annotations
from typing import Optional, Iterable, overload, Mapping
from typing_extensions import deprecated
from datetime import datetime
from dataclasses import dataclass, field
from pandas import DataFrame, concat, MultiIndex

from .solution_pb2 import State, Optimality, Relaxation, Solution as _Solution
from .instance_pb2 import Instance as _Instance, Parameters
from .function_pb2 import Function as _Function
from .quadratic_pb2 import Quadratic as _Quadratic
from .polynomial_pb2 import Polynomial as _Polynomial, Monomial as _Monomial
from .linear_pb2 import Linear as _Linear
from .constraint_pb2 import Equality, Constraint as _Constraint
from .decision_variables_pb2 import DecisionVariable as _DecisionVariable, Bound
from .parametric_instance_pb2 import (
    ParametricInstance as _ParametricInstance,
    Parameter as _Parameter,
)

from .. import _ommx_rust

<<<<<<< HEAD
# Exposes as it is for basic classes which does not require any additional logic
__all__ = [
    # Imported
    "Bound",
    "State",
    "Optimality",
    "Relaxation",
    "Parameters",
    # Composed classes
    "ParametricInstance",
    "Instance",
    "Solution",
    "Constraint",
    # Function
    "DecisionVariable",
    "Parameter",
    "Linear",
    "Quadratic",
    "Polynomial",
    "Equality",
    "Function",
=======
__all__ = [
    "Instance",
    "Solution",
    "Constraint",
    # Function and its bases
    "DecisionVariable",
    "Linear",
    "Quadratic",
    "Polynomial",
    "Function",
    # Imported from protobuf
    "State",
    "Optimality",
    "Relaxation",
    "Bound",
>>>>>>> 4ad03083
]


@dataclass
class Instance:
    """
    Idiomatic wrapper of ``ommx.v1.Instance`` protobuf message.

    Note that this class also contains annotations like :py:attr:`title` which are not contained in protobuf message but stored in OMMX artifact.
    These annotations are loaded from annotations while reading from OMMX artifact.

    Examples
    =========

    Create an instance for KnapSack Problem

    .. doctest::

        >>> from ommx.v1 import Instance, DecisionVariable

        Profit and weight of items

        >>> p = [10, 13, 18, 31, 7, 15]
        >>> w = [11, 15, 20, 35, 10, 33]

        Decision variables

        >>> x = [DecisionVariable.binary(i) for i in range(6)]

        Objective and constraint

        >>> objective = sum(p[i] * x[i] for i in range(6))
        >>> constraint = sum(w[i] * x[i] for i in range(6)) <= 47

        Compose as an instance

        >>> instance = Instance.from_components(
        ...     decision_variables=x,
        ...     objective=objective,
        ...     constraints=[constraint],
        ...     sense=Instance.MAXIMIZE,
        ... )

    """

    raw: _Instance
    """The raw protobuf message."""

    # Annotations
    title: Optional[str] = None
    """
    The title of the instance, stored as ``org.ommx.v1.instance.title`` annotation in OMMX artifact.
    """
    created: Optional[datetime] = None
    """
    The creation date of the instance, stored as ``org.ommx.v1.instance.created`` annotation in RFC3339 format in OMMX artifact.
    """
    authors: list[str] = field(default_factory=list)
    """
    Authors of this instance. This is stored as ``org.ommx.v1.instance.authors`` annotation in OMMX artifact.
    """
    license: Optional[str] = None
    """
    License of this instance in the SPDX license identifier. This is stored as ``org.ommx.v1.instance.license`` annotation in OMMX artifact.
    """
    dataset: Optional[str] = None
    """
    Dataset name which this instance belongs to, stored as ``org.ommx.v1.instance.dataset`` annotation in OMMX artifact.
    """
    num_variables: Optional[int] = None
    """
    Number of variables in this instance, stored as ``org.ommx.v1.instance.variables`` annotation in OMMX artifact.
    """
    num_constraints: Optional[int] = None
    """
    Number of constraints in this instance, stored as ``org.ommx.v1.instance.constraints`` annotation in OMMX artifact.
    """
    annotations: dict[str, str] = field(default_factory=dict)
    """
    Arbitrary annotations stored in OMMX artifact. Use :py:attr:`title` or other specific attributes if possible.
    """

    # Re-export some enums
    MAXIMIZE = _Instance.SENSE_MAXIMIZE
    MINIMIZE = _Instance.SENSE_MINIMIZE

    Description = _Instance.Description

    @staticmethod
    def from_components(
        *,
        objective: int
        | float
        | DecisionVariable
        | Linear
        | Quadratic
        | Polynomial
        | _Function,
        constraints: Iterable[Constraint | _Constraint],
        sense: _Instance.Sense.ValueType,
        decision_variables: Iterable[DecisionVariable | _DecisionVariable],
        description: Optional[_Instance.Description] = None,
    ) -> Instance:
        return Instance(
            _Instance(
                description=description,
                decision_variables=[
                    v.raw if isinstance(v, DecisionVariable) else v
                    for v in decision_variables
                ],
                objective=as_function(objective),
                constraints=[
                    c.raw if isinstance(c, Constraint) else c for c in constraints
                ],
                sense=sense,
            )
        )

    @staticmethod
    def load_mps(path: str) -> Instance:
        bytes = _ommx_rust.load_mps_bytes(path)
        return Instance.from_bytes(bytes)

    def write_mps(self, path: str):
        """
        Outputs the instance as an MPS file.

        - The outputted file is compressed by gzip.
        - Only linear problems are supported.
        - Various forms of metadata, like problem description and variable/constraint names, are not preserved.
        """
        _ommx_rust.write_mps_file(self.to_bytes(), path)

    @staticmethod
    def from_bytes(data: bytes) -> Instance:
        instance = _Instance()
        instance.ParseFromString(data)
        return Instance(instance)

    def to_bytes(self) -> bytes:
        return self.raw.SerializeToString()

    @property
    def description(self) -> _Instance.Description:
        return self.raw.description

    @property
    def decision_variables(self) -> DataFrame:
        decision_variables = self.raw.decision_variables
        parameters = DataFrame(dict(v.parameters) for v in decision_variables)
        parameters.columns = MultiIndex.from_product(
            [["parameters"], parameters.columns]
        )
        df = DataFrame(
            {
                "id": v.id,
                "kind": _kind(v.kind),
                "lower": v.bound.lower,
                "upper": v.bound.upper,
                "name": v.name,
                "subscripts": v.subscripts,
                "description": v.description,
            }
            for v in decision_variables
        )
        df.columns = MultiIndex.from_product([df.columns, [""]])
        return concat([df, parameters], axis=1).set_index("id")

    def get_decision_variables(self) -> list[DecisionVariable]:
        """
        Get decision variables as a list of :class:`DecisionVariable` instances.
        """
        return [DecisionVariable(raw) for raw in self.raw.decision_variables]

    def get_decision_variable(self, variable_id: int) -> DecisionVariable:
        """
        Get a decision variable by ID.
        """
        for v in self.raw.decision_variables:
            if v.id == variable_id:
                return DecisionVariable(v)
        raise ValueError(f"Decision variable ID {variable_id} is not found")

    @property
    def objective(self) -> Function:
        return Function(self.raw.objective)

    @property
    def constraints(self) -> DataFrame:
        constraints = self.raw.constraints
        parameters = DataFrame(dict(v.parameters) for v in constraints)
        parameters.columns = MultiIndex.from_product(
            [["parameters"], parameters.columns]
        )
        df = DataFrame(
            {
                "id": c.id,
                "equality": _equality(c.equality),
                "type": _function_type(c.function),
                "used_ids": _ommx_rust.used_decision_variable_ids(
                    c.function.SerializeToString()
                ),
                "name": c.name,
                "subscripts": c.subscripts,
                "description": c.description,
            }
            for c in constraints
        )
        df.columns = MultiIndex.from_product([df.columns, [""]])
        return concat([df, parameters], axis=1).set_index("id")

    def get_constraints(self) -> list[Constraint]:
        """
        Get constraints as a list of :class:`Constraint` instances.
        """
        return [Constraint.from_raw(raw) for raw in self.raw.constraints]

    def get_constraint(self, constraint_id: int) -> Constraint:
        """
        Get a constraint by ID.
        """
        for c in self.raw.constraints:
            if c.id == constraint_id:
                return Constraint.from_raw(c)
        raise ValueError(f"Constraint ID {constraint_id} is not found")

    @property
    def sense(self) -> _Instance.Sense.ValueType:
        return self.raw.sense

    def evaluate(self, state: State | Mapping[int, float]) -> Solution:
        if not isinstance(state, State):
            state = State(entries=state)
        out, _ = _ommx_rust.evaluate_instance(
            self.to_bytes(), state.SerializeToString()
        )
        return Solution.from_bytes(out)

    def partial_evaluate(self, state: State | Mapping[int, float]) -> Instance:
        if not isinstance(state, State):
            state = State(entries=state)
        out, _ = _ommx_rust.partial_evaluate_instance(
            self.to_bytes(), state.SerializeToString()
        )
        return Instance.from_bytes(out)

    def as_qubo_format(self) -> tuple[dict[tuple[int, int], float], float]:
        """
        Convert unconstrained quadratic instance to PyQUBO-style format.

        This method is designed for better composability rather than easy-to-use.
        This does not execute any conversion of the instance, only translates the data format.
        """
        instance = _ommx_rust.Instance.from_bytes(self.to_bytes())
        return instance.as_qubo_format()

    def as_pubo_format(self) -> dict[tuple[int, ...], float]:
        """
        Convert unconstrained polynomial instance to simple PUBO format.

        This method is designed for better composability rather than easy-to-use.
        This does not execute any conversion of the instance, only translates the data format.
        """
        instance = _ommx_rust.Instance.from_bytes(self.to_bytes())
        return instance.as_pubo_format()

    def penalty_method(self) -> ParametricInstance:
        """
        Convert the instance to a parametric instance for penalty method.
        """
        instance = _ommx_rust.Instance.from_bytes(self.to_bytes())
        return ParametricInstance.from_bytes(instance.penalty_method().to_bytes())


@dataclass
class ParametricInstance:
    """
    Idiomatic wrapper of ``ommx.v1.ParametricInstance`` protobuf message.
    """

    raw: _ParametricInstance

    @staticmethod
    def from_bytes(data: bytes) -> ParametricInstance:
        raw = _ParametricInstance()
        raw.ParseFromString(data)
        return ParametricInstance(raw)

    def to_bytes(self) -> bytes:
        return self.raw.SerializeToString()

    def get_decision_variables(self) -> list[DecisionVariable]:
        """
        Get decision variables as a list of :class:`DecisionVariable` instances.
        """
        return [DecisionVariable(raw) for raw in self.raw.decision_variables]

    def get_decision_variable(self, variable_id: int) -> DecisionVariable:
        """
        Get a decision variable by ID.
        """
        for v in self.raw.decision_variables:
            if v.id == variable_id:
                return DecisionVariable(v)
        raise ValueError(f"Decision variable ID {variable_id} is not found")

    def get_constraints(self) -> list[Constraint]:
        """
        Get constraints as a list of :class:`Constraint
        """
        return [Constraint.from_raw(raw) for raw in self.raw.constraints]

    def get_constraint(self, constraint_id: int) -> Constraint:
        """
        Get a constraint by ID.
        """
        for c in self.raw.constraints:
            if c.id == constraint_id:
                return Constraint.from_raw(c)
        raise ValueError(f"Constraint ID {constraint_id} is not found")

    def get_parameters(self) -> list[Parameter]:
        """
        Get parameters as a list of :class:`Parameter`.
        """
        return [Parameter(raw) for raw in self.raw.parameters]

    def get_parameter(self, parameter_id: int) -> Parameter:
        """
        Get a parameter by ID.
        """
        for p in self.raw.parameters:
            if p.id == parameter_id:
                return Parameter(p)
        raise ValueError(f"Parameter ID {parameter_id} is not found")

    def with_parameters(self, parameters: Parameters) -> Instance:
        """
        Substitute parameters to yield an instance.
        """
        pi = _ommx_rust.ParametricInstance.from_bytes(self.to_bytes())
        ps = _ommx_rust.Parameters.from_bytes(parameters.SerializeToString())
        instance = pi.with_parameters(ps)
        return Instance.from_bytes(instance.to_bytes())


@dataclass
class Parameter:
    """
    Idiomatic wrapper of ``ommx.v1.Parameter`` protobuf message.
    """

    raw: _Parameter

    @staticmethod
    def from_bytes(data: bytes) -> Parameter:
        raw = _Parameter()
        raw.ParseFromString(data)
        return Parameter(raw)

    def to_bytes(self) -> bytes:
        return self.raw.SerializeToString()

    @property
    def id(self) -> int:
        return self.raw.id

    @property
    def name(self) -> str:
        return self.raw.name

    @property
    def subscripts(self) -> list[int]:
        return list(self.raw.subscripts)

    @property
    def description(self) -> str:
        return self.raw.description

    @property
    def parameters(self) -> dict[str, str]:
        return dict(self.raw.parameters)


@dataclass
class Solution:
    """
    Idiomatic wrapper of ``ommx.v1.Solution`` protobuf message.

    This also contains annotations not contained in protobuf message, and will be stored in OMMX artifact.
    """

    raw: _Solution
    """The raw protobuf message."""

    instance: Optional[str] = None
    """
    The digest of the instance layer, stored as ``org.ommx.v1.solution.instance`` annotation in OMMX artifact.

    This ``Solution`` is the solution of the mathematical programming problem described by the instance.
    """

    solver: Optional[object] = None
    """
    The solver which generated this solution, stored as ``org.ommx.v1.solution.solver`` annotation as a JSON in OMMX artifact.
    """

    parameters: Optional[object] = None
    """
    The parameters used in the optimization, stored as ``org.ommx.v1.solution.parameters`` annotation as a JSON in OMMX artifact.
    """

    start: Optional[datetime] = None
    """
    When the optimization started, stored as ``org.ommx.v1.solution.start`` annotation in RFC3339 format in OMMX artifact.
    """

    end: Optional[datetime] = None
    """
    When the optimization ended, stored as ``org.ommx.v1.solution.end`` annotation in RFC3339 format in OMMX artifact.
    """

    annotations: dict[str, str] = field(default_factory=dict)
    """
    Arbitrary annotations stored in OMMX artifact. Use :py:attr:`parameters` or other specific attributes if possible.
    """

    @staticmethod
    def from_bytes(data: bytes) -> Solution:
        raw = _Solution()
        raw.ParseFromString(data)
        return Solution(raw)

    def to_bytes(self) -> bytes:
        return self.raw.SerializeToString()

    @property
    def state(self) -> State:
        return self.raw.state

    @property
    def objective(self) -> float:
        return self.raw.objective

    @property
    def decision_variables(self) -> DataFrame:
        decision_variables = self.raw.decision_variables
        parameters = DataFrame(dict(v.parameters) for v in decision_variables)
        parameters.columns = MultiIndex.from_product(
            [["parameters"], parameters.columns]
        )
        df = DataFrame(
            {
                "id": v.id,
                "kind": _kind(v.kind),
                "value": self.raw.state.entries[v.id],
                "lower": v.bound.lower,
                "upper": v.bound.upper,
                "name": v.name,
                "subscripts": v.subscripts,
                "description": v.description,
            }
            for v in decision_variables
        )
        df.columns = MultiIndex.from_product([df.columns, [""]])
        return concat([df, parameters], axis=1).set_index("id")

    @property
    def constraints(self) -> DataFrame:
        evaluation = self.raw.evaluated_constraints
        parameters = DataFrame(dict(v.parameters) for v in evaluation)
        parameters.columns = MultiIndex.from_product(
            [["parameters"], parameters.columns]
        )
        df = DataFrame(
            {
                "id": v.id,
                "equality": _equality(v.equality),
                "value": v.evaluated_value,
                "used_ids": set(v.used_decision_variable_ids),
                "name": v.name,
                "subscripts": v.subscripts,
                "description": v.description,
            }
            for v in evaluation
        )
        df.columns = MultiIndex.from_product([df.columns, [""]])
        return concat([df, parameters], axis=1).set_index("id")

    @property
    def feasible(self) -> bool:
        return self.raw.feasible

    @property
    def optimality(self) -> Optimality.ValueType:
        return self.raw.optimality

    @property
    def relaxation(self) -> Relaxation.ValueType:
        return self.raw.relaxation


def _function_type(function: _Function) -> str:
    if function.HasField("constant"):
        return "constant"
    if function.HasField("linear"):
        return "linear"
    if function.HasField("quadratic"):
        return "quadratic"
    if function.HasField("polynomial"):
        return "polynomial"
    raise ValueError("Unknown function type")


def _kind(kind: _DecisionVariable.Kind.ValueType) -> str:
    if kind == _DecisionVariable.Kind.KIND_UNSPECIFIED:
        return "unspecified"
    if kind == _DecisionVariable.Kind.KIND_BINARY:
        return "binary"
    if kind == _DecisionVariable.Kind.KIND_INTEGER:
        return "integer"
    if kind == _DecisionVariable.Kind.KIND_CONTINUOUS:
        return "continuous"
    if kind == _DecisionVariable.Kind.KIND_SEMI_INTEGER:
        return "semi-integer"
    if kind == _DecisionVariable.Kind.KIND_SEMI_CONTINUOUS:
        return "semi-continuous"
    raise ValueError("Unknown kind")


def _equality(equality: Equality.ValueType) -> str:
    if equality == Equality.EQUALITY_EQUAL_TO_ZERO:
        return "=0"
    if equality == Equality.EQUALITY_LESS_THAN_OR_EQUAL_TO_ZERO:
        return "<=0"
    raise ValueError("Unknown equality")


@dataclass
class DecisionVariable:
    raw: _DecisionVariable

    Kind = _DecisionVariable.Kind.ValueType

    BINARY = _DecisionVariable.Kind.KIND_BINARY
    INTEGER = _DecisionVariable.Kind.KIND_INTEGER
    CONTINUOUS = _DecisionVariable.Kind.KIND_CONTINUOUS
    SEMI_INTEGER = _DecisionVariable.Kind.KIND_SEMI_INTEGER
    SEMI_CONTINUOUS = _DecisionVariable.Kind.KIND_SEMI_CONTINUOUS

    @staticmethod
    def from_bytes(data: bytes) -> DecisionVariable:
        new = DecisionVariable(_DecisionVariable())
        new.raw.ParseFromString(data)
        return new

    def to_bytes(self) -> bytes:
        return self.raw.SerializeToString()

    @staticmethod
    def of_type(
        kind: Kind,
        id: int,
        *,
        lower: float,
        upper: float,
        name: Optional[str] = None,
        subscripts: Optional[list[int]] = None,
        parameters: Optional[dict[str, str]] = None,
        description: Optional[str] = None,
    ) -> DecisionVariable:
        return DecisionVariable(
            _DecisionVariable(
                id=id,
                kind=kind,
                bound=Bound(lower=lower, upper=upper),
                name=name,
                subscripts=subscripts,
                parameters=parameters,
                description=description,
            )
        )

    @staticmethod
    def binary(
        id: int,
        *,
        name: Optional[str] = None,
        subscripts: Optional[list[int]] = None,
        parameters: Optional[dict[str, str]] = None,
        description: Optional[str] = None,
    ) -> DecisionVariable:
        return DecisionVariable(
            _DecisionVariable(
                id=id,
                kind=_DecisionVariable.Kind.KIND_BINARY,
                name=name,
                bound=Bound(lower=0, upper=1),
                subscripts=subscripts,
                parameters=parameters,
                description=description,
            )
        )

    @staticmethod
    def integer(
        id: int,
        *,
        lower: float = float("-inf"),
        upper: float = float("inf"),
        name: Optional[str] = None,
        subscripts: Optional[list[int]] = None,
        parameters: Optional[dict[str, str]] = None,
        description: Optional[str] = None,
    ) -> DecisionVariable:
        return DecisionVariable(
            _DecisionVariable(
                id=id,
                kind=_DecisionVariable.Kind.KIND_INTEGER,
                bound=Bound(lower=lower, upper=upper),
                name=name,
                subscripts=subscripts,
                parameters=parameters,
                description=description,
            )
        )

    @staticmethod
    def continuous(
        id: int,
        *,
        lower: float = float("-inf"),
        upper: float = float("inf"),
        name: Optional[str] = None,
        subscripts: Optional[list[int]] = None,
        parameters: Optional[dict[str, str]] = None,
        description: Optional[str] = None,
    ) -> DecisionVariable:
        return DecisionVariable(
            _DecisionVariable(
                id=id,
                kind=_DecisionVariable.Kind.KIND_CONTINUOUS,
                bound=Bound(lower=lower, upper=upper),
                name=name,
                subscripts=subscripts,
                parameters=parameters,
                description=description,
            )
        )

    @staticmethod
    def semi_integer(
        id: int,
        *,
        lower: float = float("-inf"),
        upper: float = float("inf"),
        name: Optional[str] = None,
        subscripts: Optional[list[int]] = None,
        parameters: Optional[dict[str, str]] = None,
        description: Optional[str] = None,
    ) -> DecisionVariable:
        return DecisionVariable(
            _DecisionVariable(
                id=id,
                kind=_DecisionVariable.Kind.KIND_SEMI_INTEGER,
                bound=Bound(lower=lower, upper=upper),
                name=name,
                subscripts=subscripts,
                parameters=parameters,
                description=description,
            )
        )

    @staticmethod
    def semi_continuous(
        id: int,
        *,
        lower: float = float("-inf"),
        upper: float = float("inf"),
        name: Optional[str] = None,
        subscripts: Optional[list[int]] = None,
        parameters: Optional[dict[str, str]] = None,
        description: Optional[str] = None,
    ) -> DecisionVariable:
        return DecisionVariable(
            _DecisionVariable(
                id=id,
                kind=_DecisionVariable.Kind.KIND_SEMI_CONTINUOUS,
                bound=Bound(lower=lower, upper=upper),
                name=name,
                subscripts=subscripts,
                parameters=parameters,
                description=description,
            )
        )

    @property
    def id(self) -> int:
        return self.raw.id

    @property
    def name(self) -> str:
        return self.raw.name

    @property
    def kind(self) -> Kind:
        return self.raw.kind

    @property
    def bound(self) -> Bound:
        return self.raw.bound

    @property
    def subscripts(self) -> list[int]:
        return list(self.raw.subscripts)

    @property
    def parameters(self) -> dict[str, str]:
        return dict(self.raw.parameters)

    @property
    def description(self) -> str:
        return self.raw.description

    def equals_to(self, other: DecisionVariable) -> bool:
        """
        Alternative to ``==`` operator to compare two decision variables.
        """
        return self.raw == other.raw

    def __add__(self, other: int | float | DecisionVariable) -> Linear:
        if isinstance(other, float) or isinstance(other, int):
            return Linear(terms={self.raw.id: 1}, constant=other)
        if isinstance(other, DecisionVariable):
            if self.raw.id == other.raw.id:
                return Linear(terms={self.raw.id: 2})
            else:
                return Linear(terms={self.raw.id: 1, other.raw.id: 1})
        return NotImplemented

    def __sub__(self, other) -> Linear:
        return self + (-other)

    def __neg__(self) -> Linear:
        return Linear(terms={self.raw.id: -1})

    def __radd__(self, other) -> Linear:
        return self + other

    def __rsub__(self, other) -> Linear:
        return -self + other

    @overload
    def __mul__(self, other: int | float) -> Linear: ...

    @overload
    def __mul__(self, other: DecisionVariable) -> Quadratic: ...

    def __mul__(self, other: int | float | DecisionVariable) -> Linear | Quadratic:
        if isinstance(other, float) or isinstance(other, int):
            return Linear(terms={self.raw.id: other})
        if isinstance(other, DecisionVariable):
            return Quadratic(columns=[self.raw.id], rows=[other.raw.id], values=[1.0])
        return NotImplemented

    def __rmul__(self, other):
        return self * other

    def __eq__(self, other) -> Constraint:  # type: ignore[reportIncompatibleMethodOverride]
        """
        Create a constraint that this decision variable is equal to another decision variable or a constant.

        To compare two objects, use :py:meth:`equals_to` method.

        Examples
        ========

        >>> x = DecisionVariable.integer(1)
        >>> x == 1
        Constraint(...)

        """
        return Constraint(
            function=self - other, equality=Equality.EQUALITY_EQUAL_TO_ZERO
        )

    def __le__(self, other) -> Constraint:
        return Constraint(
            function=self - other, equality=Equality.EQUALITY_LESS_THAN_OR_EQUAL_TO_ZERO
        )

    def __ge__(self, other) -> Constraint:
        return Constraint(
            function=other - self, equality=Equality.EQUALITY_LESS_THAN_OR_EQUAL_TO_ZERO
        )

    def __req__(self, other) -> Constraint:
        return self == other

    def __rle__(self, other) -> Constraint:
        return self.__ge__(other)

    def __rge__(self, other) -> Constraint:
        return self.__le__(other)


@dataclass
class Linear:
    """
    Modeler API for linear function

    This is a wrapper of :class:`linear_pb2.Linear` protobuf message.

    Examples
    =========

    .. doctest::

        Create a linear function :math:`f(x_1, x_2) = 2 x_1 + 3 x_2 + 1`
        >>> f = Linear(terms={1: 2, 2: 3}, constant=1)

        Or create via DecisionVariable
        >>> x1 = DecisionVariable.integer(1)
        >>> x2 = DecisionVariable.integer(2)
        >>> g = 2*x1 + 3*x2 + 1

        Compare two linear functions are equal in terms of a polynomial with tolerance
        >>> assert f.almost_equal(g, atol=1e-12)

        Note that `f == g` becomes an equality `Constraint`
        >>> assert isinstance(f == g, Constraint)

    """

    raw: _Linear

    def __init__(self, *, terms: dict[int, float | int], constant: float | int = 0):
        self.raw = _Linear(
            terms=[
                _Linear.Term(id=id, coefficient=coefficient)
                for id, coefficient in terms.items()
            ],
            constant=constant,
        )

    @staticmethod
    def from_bytes(data: bytes) -> Linear:
        new = Linear(terms={})
        new.raw.ParseFromString(data)
        return new

    def to_bytes(self) -> bytes:
        return self.raw.SerializeToString()

    @deprecated("Use almost_equal method instead.")
    def equals_to(self, other: Linear) -> bool:
        """
        Alternative to ``==`` operator to compare two linear functions.
        """
        return self.raw == other.raw

    def almost_equal(self, other: Linear, *, atol: float = 1e-10) -> bool:
        """
        Compare two linear functions have almost equal coefficients and constant.
        """
        lhs = _ommx_rust.Linear.decode(self.raw.SerializeToString())
        rhs = _ommx_rust.Linear.decode(other.raw.SerializeToString())
        return lhs.almost_equal(rhs, atol)

    def evaluate(self, state: State | Mapping[int, float]) -> tuple[float, set]:
        """
        Evaluate the linear function with the given state.

        Examples
        =========

        .. doctest::

            Evaluate `2 x1 + 3 x2 + 1` with `x1 = 3, x2 = 4, x3 = 5`

            >>> f = Linear(terms={1: 2, 2: 3}, constant=1)
            >>> value, used_ids = f.evaluate({1: 3, 2: 4, 3: 5}) # Unused ID `3` can be included

            2*3 + 3*4 + 1 = 19
            >>> value
            19.0

            Since the value of ID `3` of `state` is not used, the it is not included in `used_ids`.
            >>> used_ids
            {1, 2}

            Missing ID raises an error
            >>> f.evaluate({1: 3})
            Traceback (most recent call last):
            ...
            RuntimeError: Variable id (2) is not found in the solution

        """
        if not isinstance(state, State):
            state = State(entries=state)
        return _ommx_rust.evaluate_linear(self.to_bytes(), state.SerializeToString())

    def partial_evaluate(
        self, state: State | Mapping[int, float]
    ) -> tuple[Linear, set]:
        """
        Partially evaluate the linear function with the given state.

        Examples
        =========

        .. doctest::

            Evaluate `2 x1 + 3 x2 + 1` with `x1 = 3`, yielding `3 x2 + 7`

            >>> f = Linear(terms={1: 2, 2: 3}, constant=1)
            >>> new_f, used_ids = f.partial_evaluate({1: 3})
            >>> new_f
            Linear(3*x2 + 7)
            >>> used_ids
            {1}
            >>> new_f.partial_evaluate({2: 4})
            (Linear(19), {2})

        """
        if not isinstance(state, State):
            state = State(entries=state)
        new, used_ids = _ommx_rust.partial_evaluate_linear(
            self.to_bytes(), state.SerializeToString()
        )
        return Linear.from_bytes(new), used_ids

    def __repr__(self) -> str:
        return f"Linear({_ommx_rust.Linear.decode(self.raw.SerializeToString()).__repr__()})"

    def __add__(self, other: int | float | DecisionVariable | Linear) -> Linear:
        if isinstance(other, float) or isinstance(other, int):
            self.raw.constant += other
            return self
        if isinstance(other, DecisionVariable):
            new = _ommx_rust.Linear.decode(self.raw.SerializeToString())
            rhs = _ommx_rust.Linear.single_term(other.raw.id, 1)
            return Linear.from_bytes((new + rhs).encode())
        if isinstance(other, Linear):
            new = _ommx_rust.Linear.decode(self.raw.SerializeToString())
            rhs = _ommx_rust.Linear.decode(other.raw.SerializeToString())
            return Linear.from_bytes((new + rhs).encode())
        return NotImplemented

    def __radd__(self, other):
        return self + other

    def __sub__(self, other: int | float | DecisionVariable | Linear) -> Linear:
        if isinstance(other, (int, float, DecisionVariable, Linear)):
            return self + (-other)
        return NotImplemented

    def __rsub__(self, other):
        return -self + other

    @overload
    def __mul__(self, other: int | float) -> Linear: ...

    @overload
    def __mul__(self, other: DecisionVariable | Linear) -> Quadratic: ...

    def __mul__(
        self, other: int | float | DecisionVariable | Linear
    ) -> Linear | Quadratic:
        if isinstance(other, float) or isinstance(other, int):
            new = _ommx_rust.Linear.decode(self.raw.SerializeToString())
            return Linear.from_bytes(new.mul_scalar(other).encode())
        if isinstance(other, DecisionVariable):
            new = _ommx_rust.Linear.decode(self.raw.SerializeToString())
            rhs = _ommx_rust.Linear.single_term(other.raw.id, 1)
            return Quadratic.from_bytes((new * rhs).encode())
        if isinstance(other, Linear):
            new = _ommx_rust.Linear.decode(self.raw.SerializeToString())
            rhs = _ommx_rust.Linear.decode(other.raw.SerializeToString())
            return Quadratic.from_bytes((new * rhs).encode())
        return NotImplemented

    def __rmul__(self, other):
        return self * other

    def __neg__(self) -> Linear:
        return -1 * self

    def __eq__(self, other) -> Constraint:  # type: ignore[reportIncompatibleMethodOverride]
        """
        Create a constraint that this linear function is equal to the right-hand side.

        Examples
        ========

        >>> x = DecisionVariable.integer(1)
        >>> y = DecisionVariable.integer(2)
        >>> x + y == 1
        Constraint(...)

        To compare two objects, use :py:meth:`almost_equal` method.

        >>> assert (x + y).almost_equal(Linear(terms={1: 1, 2: 1}))

        """
        return Constraint(
            function=self - other, equality=Equality.EQUALITY_EQUAL_TO_ZERO
        )

    def __le__(self, other) -> Constraint:
        return Constraint(
            function=self - other, equality=Equality.EQUALITY_LESS_THAN_OR_EQUAL_TO_ZERO
        )

    def __ge__(self, other) -> Constraint:
        return Constraint(
            function=other - self, equality=Equality.EQUALITY_LESS_THAN_OR_EQUAL_TO_ZERO
        )

    def __req__(self, other) -> Constraint:
        return self == other

    def __rle__(self, other) -> Constraint:
        return self.__ge__(other)

    def __rge__(self, other) -> Constraint:
        return self.__le__(other)


@dataclass
class Quadratic:
    raw: _Quadratic

    def __init__(
        self,
        *,
        columns: Iterable[int],
        rows: Iterable[int],
        values: Iterable[float | int],
        linear: Optional[Linear] = None,
    ):
        self.raw = _Quadratic(
            columns=columns,
            rows=rows,
            values=values,
            linear=linear.raw if linear else None,
        )

    @staticmethod
    def from_bytes(data: bytes) -> Quadratic:
        new = Quadratic(columns=[], rows=[], values=[])
        new.raw.ParseFromString(data)
        return new

    def to_bytes(self) -> bytes:
        return self.raw.SerializeToString()

    def almost_equal(self, other: Quadratic, *, atol: float = 1e-10) -> bool:
        """
        Compare two quadratic functions have almost equal coefficients
        """
        lhs = _ommx_rust.Quadratic.decode(self.raw.SerializeToString())
        rhs = _ommx_rust.Quadratic.decode(other.raw.SerializeToString())
        return lhs.almost_equal(rhs, atol)

    def evaluate(self, state: State | Mapping[int, float]) -> tuple[float, set]:
        """
        Evaluate the quadratic function with the given state.

        Examples
        =========

        .. doctest::

            Evaluate `2 x1 x2 + 3 x2 x3 + 1` with `x1 = 3, x2 = 4, x3 = 5`

            >>> x1 = DecisionVariable.integer(1)
            >>> x2 = DecisionVariable.integer(2)
            >>> x3 = DecisionVariable.integer(3)
            >>> f = 2*x1*x2 + 3*x2*x3 + 1
            >>> f
            Quadratic(2*x1*x2 + 3*x2*x3 + 1)

            >>> f.evaluate({1: 3, 2: 4, 3: 5})
            (85.0, {1, 2, 3})

            Missing ID raises an error
            >>> f.evaluate({1: 3})
            Traceback (most recent call last):
            ...
            RuntimeError: Variable id (2) is not found in the solution

        """
        if not isinstance(state, State):
            state = State(entries=state)
        return _ommx_rust.evaluate_quadratic(self.to_bytes(), state.SerializeToString())

    def partial_evaluate(
        self, state: State | Mapping[int, float]
    ) -> tuple[Quadratic, set]:
        """
        Partially evaluate the quadratic function with the given state.

        Examples
        =========

        .. doctest::

            Evaluate `2 x1 x2 + 3 x2 x3 + 1` with `x1 = 3`, yielding `3 x2 x3 + 6 x2 + 1`

            >>> x1 = DecisionVariable.integer(1)
            >>> x2 = DecisionVariable.integer(2)
            >>> x3 = DecisionVariable.integer(3)
            >>> f = 2*x1*x2 + 3*x2*x3 + 1
            >>> f
            Quadratic(2*x1*x2 + 3*x2*x3 + 1)

            >>> f.partial_evaluate({1: 3})
            (Quadratic(3*x2*x3 + 6*x2 + 1), {1})

        """
        if not isinstance(state, State):
            state = State(entries=state)
        new, used_ids = _ommx_rust.partial_evaluate_quadratic(
            self.to_bytes(), state.SerializeToString()
        )
        return Quadratic.from_bytes(new), used_ids

    def __repr__(self) -> str:
        return f"Quadratic({_ommx_rust.Quadratic.decode(self.raw.SerializeToString()).__repr__()})"

    def __add__(
        self, other: int | float | DecisionVariable | Linear | Quadratic
    ) -> Quadratic:
        if isinstance(other, float) or isinstance(other, int):
            self.raw.linear.constant += other
            return self
        if isinstance(other, DecisionVariable):
            new = _ommx_rust.Quadratic.decode(self.raw.SerializeToString())
            rhs = _ommx_rust.Linear.single_term(other.raw.id, 1)
            return Quadratic.from_bytes((new.add_linear(rhs)).encode())
        if isinstance(other, Linear):
            new = _ommx_rust.Quadratic.decode(self.raw.SerializeToString())
            rhs = _ommx_rust.Linear.decode(other.raw.SerializeToString())
            return Quadratic.from_bytes((new.add_linear(rhs)).encode())
        if isinstance(other, Quadratic):
            new = _ommx_rust.Quadratic.decode(self.raw.SerializeToString())
            rhs = _ommx_rust.Quadratic.decode(other.raw.SerializeToString())
            return Quadratic.from_bytes((new + rhs).encode())
        return NotImplemented

    def __radd__(self, other):
        return self + other

    def __sub__(
        self, other: int | float | DecisionVariable | Linear | Quadratic
    ) -> Quadratic:
        if isinstance(other, (int, float, DecisionVariable, Linear, Quadratic)):
            return self + (-other)
        return NotImplemented

    def __rsub__(self, other):
        return -self + other

    @overload
    def __mul__(self, other: int | float) -> Quadratic: ...

    @overload
    def __mul__(self, other: DecisionVariable | Linear | Quadratic) -> Polynomial: ...

    def __mul__(
        self, other: int | float | DecisionVariable | Linear | Quadratic
    ) -> Quadratic | Polynomial:
        if isinstance(other, float) or isinstance(other, int):
            new = _ommx_rust.Quadratic.decode(self.raw.SerializeToString())
            return Quadratic.from_bytes(new.mul_scalar(other).encode())
        if isinstance(other, DecisionVariable):
            new = _ommx_rust.Quadratic.decode(self.raw.SerializeToString())
            rhs = _ommx_rust.Linear.single_term(other.raw.id, 1)
            return Polynomial.from_bytes(new.mul_linear(rhs).encode())
        if isinstance(other, Linear):
            new = _ommx_rust.Quadratic.decode(self.raw.SerializeToString())
            rhs = _ommx_rust.Linear.decode(other.raw.SerializeToString())
            return Polynomial.from_bytes((new.mul_linear(rhs)).encode())
        if isinstance(other, Quadratic):
            new = _ommx_rust.Quadratic.decode(self.raw.SerializeToString())
            rhs = _ommx_rust.Quadratic.decode(other.raw.SerializeToString())
            return Polynomial.from_bytes((new * rhs).encode())
        return NotImplemented

    def __rmul__(self, other):
        return self * other

    def __neg__(self) -> Linear:
        return -1 * self


@dataclass
class Polynomial:
    raw: _Polynomial

    def __init__(self, *, terms: dict[Iterable[int], float | int] = {}):
        self.raw = _Polynomial(
            terms=[
                _Monomial(ids=ids, coefficient=coefficient)
                for ids, coefficient in terms.items()
            ]
        )

    @staticmethod
    def from_bytes(data: bytes) -> Polynomial:
        new = Polynomial()
        new.raw.ParseFromString(data)
        return new

    def to_bytes(self) -> bytes:
        return self.raw.SerializeToString()

    def almost_equal(self, other: Polynomial, *, atol: float = 1e-10) -> bool:
        """
        Compare two polynomial have almost equal coefficients
        """
        lhs = _ommx_rust.Polynomial.decode(self.raw.SerializeToString())
        rhs = _ommx_rust.Polynomial.decode(other.raw.SerializeToString())
        return lhs.almost_equal(rhs, atol)

    def evaluate(self, state: State | Mapping[int, float]) -> tuple[float, set]:
        """
        Evaluate the polynomial with the given state.

        Examples
        =========

        .. doctest::

            Evaluate `2 x1 x2 x3 + 3 x2 x3 + 1` with `x1 = 3, x2 = 4, x3 = 5`

            >>> x1 = DecisionVariable.integer(1)
            >>> x2 = DecisionVariable.integer(2)
            >>> x3 = DecisionVariable.integer(3)
            >>> f = 2*x1*x2*x3 + 3*x2*x3 + 1
            >>> f
            Polynomial(2*x1*x2*x3 + 3*x2*x3 + 1)

            >>> f.evaluate({1: 3, 2: 4, 3: 5})
            (181.0, {1, 2, 3})

            Missing ID raises an error
            >>> f.evaluate({1: 3})
            Traceback (most recent call last):
            ...
            RuntimeError: Variable id (2) is not found in the solution

        """
        if not isinstance(state, State):
            state = State(entries=state)
        return _ommx_rust.evaluate_polynomial(
            self.to_bytes(), state.SerializeToString()
        )

    def partial_evaluate(
        self, state: State | Mapping[int, float]
    ) -> tuple[Polynomial, set]:
        """
        Partially evaluate the polynomial with the given state.

        Examples
        =========

        .. doctest::

            Evaluate `2 x1 x2 x3 + 3 x2 x3 + 1` with `x1 = 3`, yielding `9 x2 x3 + 1`

            >>> x1 = DecisionVariable.integer(1)
            >>> x2 = DecisionVariable.integer(2)
            >>> x3 = DecisionVariable.integer(3)
            >>> f = 2*x1*x2*x3 + 3*x2*x3 + 1
            >>> f
            Polynomial(2*x1*x2*x3 + 3*x2*x3 + 1)

            >>> f.partial_evaluate({1: 3})
            (Polynomial(9*x2*x3 + 1), {1})

        """
        if not isinstance(state, State):
            state = State(entries=state)
        new, used_ids = _ommx_rust.partial_evaluate_polynomial(
            self.to_bytes(), state.SerializeToString()
        )
        return Polynomial.from_bytes(new), used_ids

    def __repr__(self) -> str:
        return f"Polynomial({_ommx_rust.Polynomial.decode(self.raw.SerializeToString()).__repr__()})"

    def __add__(
        self, other: int | float | DecisionVariable | Linear | Quadratic | Polynomial
    ) -> Polynomial:
        if isinstance(other, float) or isinstance(other, int):
            new = _ommx_rust.Polynomial.decode(self.raw.SerializeToString())
            return Polynomial.from_bytes(new.add_scalar(other).encode())
        if isinstance(other, DecisionVariable):
            new = _ommx_rust.Polynomial.decode(self.raw.SerializeToString())
            rhs = _ommx_rust.Linear.single_term(other.raw.id, 1)
            return Polynomial.from_bytes(new.add_linear(rhs).encode())
        if isinstance(other, Linear):
            new = _ommx_rust.Polynomial.decode(self.raw.SerializeToString())
            rhs = _ommx_rust.Linear.decode(other.raw.SerializeToString())
            return Polynomial.from_bytes(new.add_linear(rhs).encode())
        if isinstance(other, Quadratic):
            new = _ommx_rust.Polynomial.decode(self.raw.SerializeToString())
            rhs = _ommx_rust.Quadratic.decode(other.raw.SerializeToString())
            return Polynomial.from_bytes(new.add_quadratic(rhs).encode())
        if isinstance(other, Polynomial):
            new = _ommx_rust.Polynomial.decode(self.raw.SerializeToString())
            rhs = _ommx_rust.Polynomial.decode(other.raw.SerializeToString())
            return Polynomial.from_bytes((new + rhs).encode())
        return NotImplemented

    def __radd__(self, other):
        return self + other

    def __sub__(
        self, other: int | float | DecisionVariable | Linear | Quadratic | Polynomial
    ) -> Polynomial:
        if isinstance(
            other, (int, float, DecisionVariable, Linear, Quadratic, Polynomial)
        ):
            return self + (-other)
        return NotImplemented

    def __rsub__(self, other):
        return -self + other

    def __mul__(
        self, other: int | float | DecisionVariable | Linear | Quadratic | Polynomial
    ) -> Polynomial:
        if isinstance(other, float) or isinstance(other, int):
            new = _ommx_rust.Polynomial.decode(self.raw.SerializeToString())
            return Polynomial.from_bytes(new.mul_scalar(other).encode())
        if isinstance(other, DecisionVariable):
            new = _ommx_rust.Polynomial.decode(self.raw.SerializeToString())
            rhs = _ommx_rust.Linear.single_term(other.raw.id, 1)
            return Polynomial.from_bytes(new.mul_linear(rhs).encode())
        if isinstance(other, Linear):
            new = _ommx_rust.Polynomial.decode(self.raw.SerializeToString())
            rhs = _ommx_rust.Linear.decode(other.raw.SerializeToString())
            return Polynomial.from_bytes(new.mul_linear(rhs).encode())
        if isinstance(other, Quadratic):
            new = _ommx_rust.Polynomial.decode(self.raw.SerializeToString())
            rhs = _ommx_rust.Quadratic.decode(other.raw.SerializeToString())
            return Polynomial.from_bytes(new.mul_quadratic(rhs).encode())
        if isinstance(other, Polynomial):
            new = _ommx_rust.Polynomial.decode(self.raw.SerializeToString())
            rhs = _ommx_rust.Polynomial.decode(other.raw.SerializeToString())
            return Polynomial.from_bytes((new * rhs).encode())
        return NotImplemented

    def __rmul__(self, other):
        return self * other

    def __neg__(self) -> Linear:
        return -1 * self


def as_function(
    f: int | float | DecisionVariable | Linear | Quadratic | Polynomial | _Function,
) -> _Function:
    if isinstance(f, (int, float)):
        return _Function(constant=f)
    elif isinstance(f, DecisionVariable):
        return _Function(linear=Linear(terms={f.raw.id: 1}).raw)
    elif isinstance(f, Linear):
        return _Function(linear=f.raw)
    elif isinstance(f, Quadratic):
        return _Function(quadratic=f.raw)
    elif isinstance(f, Polynomial):
        return _Function(polynomial=f.raw)
    elif isinstance(f, _Function):
        return f
    else:
        raise ValueError(f"Unknown function type: {type(f)}")


@dataclass
class Function:
    raw: _Function

    def __init__(
        self,
        inner: int
        | float
        | DecisionVariable
        | Linear
        | Quadratic
        | Polynomial
        | _Function,
    ):
        self.raw = as_function(inner)

    @staticmethod
    def from_bytes(data: bytes) -> Function:
        new = Function(0)
        new.raw.ParseFromString(data)
        return new

    def to_bytes(self) -> bytes:
        return self.raw.SerializeToString()

    def almost_equal(self, other: Function, *, atol: float = 1e-10) -> bool:
        """
        Compare two functions have almost equal coefficients as a polynomial
        """
        lhs = _ommx_rust.Function.decode(self.raw.SerializeToString())
        rhs = _ommx_rust.Function.decode(other.raw.SerializeToString())
        return lhs.almost_equal(rhs, atol)

    def evaluate(self, state: State | Mapping[int, float]) -> tuple[float, set]:
        """
        Evaluate the function with the given state.

        Examples
        =========

        .. doctest::

            Evaluate `2 x1 x2 + 3 x2 x3 + 1` with `x1 = 3, x2 = 4, x3 = 5`

            >>> x1 = DecisionVariable.integer(1)
            >>> x2 = DecisionVariable.integer(2)
            >>> x3 = DecisionVariable.integer(3)
            >>> f = Function(2*x1*x2 + 3*x2*x3 + 1)
            >>> f
            Function(2*x1*x2 + 3*x2*x3 + 1)

            >>> f.evaluate({1: 3, 2: 4, 3: 5})
            (85.0, {1, 2, 3})

            Missing ID raises an error
            >>> f.evaluate({1: 3})
            Traceback (most recent call last):
            ...
            RuntimeError: Variable id (2) is not found in the solution

        """
        if not isinstance(state, State):
            state = State(entries=state)
        return _ommx_rust.evaluate_function(self.to_bytes(), state.SerializeToString())

    def partial_evaluate(
        self, state: State | Mapping[int, float]
    ) -> tuple[Function, set]:
        """
        Partially evaluate the function with the given state.

        Examples
        =========

        .. doctest::

            Evaluate `2 x1 x2 + 3 x2 x3 + 1` with `x1 = 3`, yielding `3 x2 x3 + 6 x2 + 1`

            >>> x1 = DecisionVariable.integer(1)
            >>> x2 = DecisionVariable.integer(2)
            >>> x3 = DecisionVariable.integer(3)
            >>> f = Function(2*x1*x2 + 3*x2*x3 + 1)
            >>> f
            Function(2*x1*x2 + 3*x2*x3 + 1)

            >>> f.partial_evaluate({1: 3})
            (Function(3*x2*x3 + 6*x2 + 1), {1})

        """
        if not isinstance(state, State):
            state = State(entries=state)
        new, used_ids = _ommx_rust.partial_evaluate_function(
            self.to_bytes(), state.SerializeToString()
        )
        return Function.from_bytes(new), used_ids

    def __repr__(self) -> str:
        return f"Function({_ommx_rust.Function.decode(self.raw.SerializeToString()).__repr__()})"

    def __add__(
        self,
        other: int
        | float
        | DecisionVariable
        | Linear
        | Quadratic
        | Polynomial
        | Function,
    ) -> Function:
        if isinstance(other, float) or isinstance(other, int):
            rhs = _ommx_rust.Function.from_scalar(other)
        elif isinstance(other, DecisionVariable):
            rhs = _ommx_rust.Function.from_linear(
                _ommx_rust.Linear.single_term(other.raw.id, 1)
            )
        elif isinstance(other, Linear):
            rhs = _ommx_rust.Function.from_linear(
                _ommx_rust.Linear.decode(other.raw.SerializeToString())
            )
        elif isinstance(other, Quadratic):
            rhs = _ommx_rust.Function.from_quadratic(
                _ommx_rust.Quadratic.decode(other.raw.SerializeToString())
            )
        elif isinstance(other, Polynomial):
            rhs = _ommx_rust.Function.from_polynomial(
                _ommx_rust.Polynomial.decode(other.raw.SerializeToString())
            )
        elif isinstance(other, Function):
            rhs = _ommx_rust.Function.decode(other.raw.SerializeToString())
        else:
            return NotImplemented
        new = _ommx_rust.Function.decode(self.raw.SerializeToString())
        return Function.from_bytes((new + rhs).encode())

    def __radd__(self, other):
        return self + other

    def __sub__(
        self,
        other: int
        | float
        | DecisionVariable
        | Linear
        | Quadratic
        | Polynomial
        | Function,
    ) -> Function:
        return self + (-other)

    def __rsub__(self, other):
        return -self + other

    def __mul__(
        self,
        other: int
        | float
        | DecisionVariable
        | Linear
        | Quadratic
        | Polynomial
        | Function,
    ) -> Function:
        if isinstance(other, float) or isinstance(other, int):
            rhs = _ommx_rust.Function.from_scalar(other)
        elif isinstance(other, DecisionVariable):
            rhs = _ommx_rust.Function.from_linear(
                _ommx_rust.Linear.single_term(other.raw.id, 1)
            )
        elif isinstance(other, Linear):
            rhs = _ommx_rust.Function.from_linear(
                _ommx_rust.Linear.decode(other.raw.SerializeToString())
            )
        elif isinstance(other, Quadratic):
            rhs = _ommx_rust.Function.from_quadratic(
                _ommx_rust.Quadratic.decode(other.raw.SerializeToString())
            )
        elif isinstance(other, Polynomial):
            rhs = _ommx_rust.Function.from_polynomial(
                _ommx_rust.Polynomial.decode(other.raw.SerializeToString())
            )
        elif isinstance(other, Function):
            rhs = _ommx_rust.Function.decode(other.raw.SerializeToString())
        else:
            return NotImplemented
        new = _ommx_rust.Function.decode(self.raw.SerializeToString())
        return Function.from_bytes((new * rhs).encode())

    def __rmul__(self, other):
        return self * other

    def __neg__(self) -> Function:
        return -1 * self


@dataclass
class Constraint:
    """
    Constraints

    Examples
    =========

    .. doctest::

        >>> x = DecisionVariable.integer(1)
        >>> y = DecisionVariable.integer(2)
        >>> x + y == 1
        Constraint(Function(x1 + x2 - 1) == 0)

        To set the name or other attributes, use methods like :py:meth:`add_name`.

        >>> (x + y <= 5).add_name("constraint 1")
        Constraint(Function(x1 + x2 - 5) <= 0)

    """

    raw: _Constraint
    _counter: int = 0

    EQUAL_TO_ZERO = Equality.EQUALITY_EQUAL_TO_ZERO
    LESS_THAN_OR_EQUAL_TO_ZERO = Equality.EQUALITY_LESS_THAN_OR_EQUAL_TO_ZERO

    def __init__(
        self,
        *,
        function: int | float | DecisionVariable | Linear | Quadratic | Polynomial,
        equality: Equality.ValueType,
        id: Optional[int] = None,
        name: Optional[str] = None,
        description: Optional[str] = None,
        subscripts: Optional[list[int]] = None,
        parameters: Optional[dict[str, str]] = None,
    ):
        if id is None:
            id = Constraint._counter
            Constraint._counter += 1
        if id > Constraint._counter:
            Constraint._counter = id + 1

        self.raw = _Constraint(
            id=id,
            function=as_function(function),
            equality=equality,
            name=name,
            description=description,
            subscripts=subscripts,
            parameters=parameters,
        )

    @staticmethod
    def from_raw(raw: _Constraint) -> Constraint:
        new = Constraint(function=0, equality=Equality.EQUALITY_UNSPECIFIED)
        new.raw = raw
        Constraint._counter = max(Constraint._counter, raw.id + 1)
        return new

    @staticmethod
    def from_bytes(data: bytes) -> Constraint:
        raw = _Constraint()
        raw.ParseFromString(data)
        new = Constraint(function=0, equality=Equality.EQUALITY_EQUAL_TO_ZERO)
        new.raw = raw
        Constraint._counter = max(Constraint._counter, raw.id + 1)
        return new

    def to_bytes(self) -> bytes:
        return self.raw.SerializeToString()

    def set_id(self, id: int) -> Constraint:
        """
        Overwrite the constraint ID.
        """
        self.raw.id = id
        return self

    def add_name(self, name: str) -> Constraint:
        self.raw.name = name
        return self

    def add_description(self, description: str) -> Constraint:
        self.raw.description = description
        return self

    def add_subscripts(self, subscripts: list[int]) -> Constraint:
        self.raw.subscripts.extend(subscripts)
        return self

    def add_parameters(self, parameters: dict[str, str]) -> Constraint:
        self.raw.parameters.update(parameters)
        return self

    @property
    def function(self) -> Function:
        return Function(self.raw.function)

    @property
    def id(self) -> int:
        return self.raw.id

    @property
    def name(self) -> str:
        return self.raw.name

    @property
    def equality(self) -> Equality.ValueType:
        return self.raw.equality

    @property
    def description(self) -> str:
        return self.raw.description

    @property
    def subscripts(self) -> list[int]:
        return list(self.raw.subscripts)

    @property
    def parameters(self) -> dict[str, str]:
        return dict(self.raw.parameters)

    def __repr__(self) -> str:
        if self.raw.equality == Equality.EQUALITY_EQUAL_TO_ZERO:
            return f"Constraint({self.function.__repr__()} == 0)"
        if self.raw.equality == Equality.EQUALITY_LESS_THAN_OR_EQUAL_TO_ZERO:
            return f"Constraint({self.function.__repr__()} <= 0)"
        return self.raw.__repr__()<|MERGE_RESOLUTION|>--- conflicted
+++ resolved
@@ -20,45 +20,24 @@
 
 from .. import _ommx_rust
 
-<<<<<<< HEAD
-# Exposes as it is for basic classes which does not require any additional logic
-__all__ = [
-    # Imported
-    "Bound",
-    "State",
-    "Optimality",
-    "Relaxation",
-    "Parameters",
-    # Composed classes
-    "ParametricInstance",
-    "Instance",
-    "Solution",
-    "Constraint",
-    # Function
-    "DecisionVariable",
-    "Parameter",
-    "Linear",
-    "Quadratic",
-    "Polynomial",
-    "Equality",
-    "Function",
-=======
 __all__ = [
     "Instance",
+    "ParametricInstance",
     "Solution",
     "Constraint",
     # Function and its bases
     "DecisionVariable",
+    "Parameter",
     "Linear",
     "Quadratic",
     "Polynomial",
     "Function",
     # Imported from protobuf
     "State",
+    "Parameters",
     "Optimality",
     "Relaxation",
     "Bound",
->>>>>>> 4ad03083
 ]
 
 
