mod artifact;
mod builder;
mod descriptor;
mod evaluate;
<<<<<<< HEAD
mod mps;
=======
mod message;
>>>>>>> c6087695

pub use artifact::*;
pub use builder::*;
pub use descriptor::*;
pub use evaluate::*;
<<<<<<< HEAD
pub use mps::*;
=======
pub use message::*;
>>>>>>> c6087695

use pyo3::prelude::*;

#[pymodule]
fn _ommx_rust(_py: Python, m: &Bound<PyModule>) -> PyResult<()> {
    pyo3_log::init();

    // OMMX Artifact
    m.add_class::<ArtifactArchive>()?;
    m.add_class::<ArtifactDir>()?;
    m.add_class::<ArtifactArchiveBuilder>()?;
    m.add_class::<ArtifactDirBuilder>()?;
    m.add_class::<PyDescriptor>()?;

    // OMMX Message
    m.add_class::<Linear>()?;
    m.add_class::<Quadratic>()?;
    m.add_class::<Polynomial>()?;
    m.add_class::<Function>()?;

    // Evaluate
    m.add_function(wrap_pyfunction!(evaluate_function, m)?)?;
    m.add_function(wrap_pyfunction!(evaluate_linear, m)?)?;
    m.add_function(wrap_pyfunction!(evaluate_quadratic, m)?)?;
    m.add_function(wrap_pyfunction!(evaluate_polynomial, m)?)?;
    m.add_function(wrap_pyfunction!(evaluate_constraint, m)?)?;
    m.add_function(wrap_pyfunction!(evaluate_instance, m)?)?;
    m.add_function(wrap_pyfunction!(used_decision_variable_ids, m)?)?;
    m.add_function(wrap_pyfunction!(load_mps_bytes, m)?)?;
    Ok(())
}

#[cfg(feature = "stub_gen")]
pyo3_stub_gen::define_stub_info_gatherer!(stub_info);<|MERGE_RESOLUTION|>--- conflicted
+++ resolved
@@ -2,21 +2,15 @@
 mod builder;
 mod descriptor;
 mod evaluate;
-<<<<<<< HEAD
+mod message;
 mod mps;
-=======
-mod message;
->>>>>>> c6087695
 
 pub use artifact::*;
 pub use builder::*;
 pub use descriptor::*;
 pub use evaluate::*;
-<<<<<<< HEAD
+pub use message::*;
 pub use mps::*;
-=======
-pub use message::*;
->>>>>>> c6087695
 
 use pyo3::prelude::*;
 
