use crate::{
    Constraint, ConstraintHints, DecisionVariable, Function, RemovedConstraint, Rng, SampleSet,
    Samples, Sense, Solution, VariableBound,
};
use anyhow::Result;
use ommx::{ConstraintID, Evaluate, Message, Parse, VariableID};
use pyo3::{
    prelude::*,
    types::{PyBytes, PyDict},
    Bound, PyAny,
};
use std::collections::{BTreeMap, BTreeSet, HashMap};

#[cfg_attr(feature = "stub_gen", pyo3_stub_gen::derive::gen_stub_pyclass)]
#[pyclass]
#[derive(Clone)]
pub struct Instance(ommx::Instance);

#[cfg_attr(feature = "stub_gen", pyo3_stub_gen::derive::gen_stub_pymethods)]
#[pymethods]
impl Instance {
    #[staticmethod]
    pub fn from_bytes(bytes: &Bound<PyBytes>) -> Result<Self> {
        let inner = ommx::v1::Instance::decode(bytes.as_bytes())?;
        let parsed = Parse::parse(inner.clone(), &())?;
        Ok(Self(parsed))
    }

    #[staticmethod]
    #[pyo3(signature = (sense, objective, decision_variables, constraints, description = None, constraint_hints = None))]
    pub fn from_components(
        sense: Sense,
        objective: Function,
        decision_variables: HashMap<u64, DecisionVariable>,
        constraints: HashMap<u64, Constraint>,
        description: Option<InstanceDescription>,
        constraint_hints: Option<ConstraintHints>,
    ) -> Result<Self> {
        let rust_sense = sense.into();

        let rust_decision_variables: BTreeMap<VariableID, ommx::DecisionVariable> =
            decision_variables
                .into_iter()
                .map(|(id, var)| (VariableID::from(id), var.0))
                .collect();

        let rust_constraints: BTreeMap<ConstraintID, ommx::Constraint> = constraints
            .into_iter()
            .map(|(id, constraint)| (ConstraintID::from(id), constraint.0))
            .collect();

        let rust_constraint_hints = constraint_hints.map(|hints| hints.0).unwrap_or_default();

        let mut instance = ommx::Instance::new(
            rust_sense,
            objective.0,
            rust_decision_variables,
            rust_constraints,
            rust_constraint_hints,
        )?;

        // Set description if provided
        if let Some(desc) = description {
            instance.description = Some(desc.0);
        }

        Ok(Self(instance))
    }

    #[getter]
    pub fn sense(&self) -> Sense {
        (*self.0.sense()).into()
    }

    #[getter]
    pub fn objective(&self) -> Function {
        Function(self.0.objective().clone())
    }

    #[setter]
    pub fn set_objective(&mut self, objective: Function) -> Result<()> {
        self.0.set_objective(objective.0)?;
        Ok(())
    }

    #[getter]
    pub fn decision_variables(&self) -> HashMap<u64, DecisionVariable> {
        self.0
            .decision_variables()
            .iter()
            .map(|(id, var)| (id.into_inner(), DecisionVariable(var.clone())))
            .collect()
    }

    #[getter]
    pub fn constraints(&self) -> HashMap<u64, Constraint> {
        self.0
            .constraints()
            .iter()
            .map(|(id, constraint)| (id.into_inner(), Constraint(constraint.clone())))
            .collect()
    }

    #[getter]
    pub fn removed_constraints(&self) -> HashMap<u64, RemovedConstraint> {
        self.0
            .removed_constraints()
            .iter()
            .map(|(id, removed_constraint)| {
                (
                    id.into_inner(),
                    RemovedConstraint(removed_constraint.clone()),
                )
            })
            .collect()
    }

    #[getter]
    pub fn description(&self) -> Option<InstanceDescription> {
        // Convert Option<v1::instance::Description> to Option<InstanceDescription>
        self.0
            .description
            .as_ref()
            .map(|desc| InstanceDescription(desc.clone()))
    }

    #[getter]
    pub fn constraint_hints(&self) -> ConstraintHints {
        ConstraintHints(self.0.constraint_hints().clone())
    }

    pub fn to_bytes<'py>(&self, py: Python<'py>) -> Bound<'py, PyBytes> {
        let inner: ommx::v1::Instance = self.0.clone().into();
        PyBytes::new(py, &inner.encode_to_vec())
    }

    pub fn required_ids(&self) -> BTreeSet<u64> {
        self.0
            .required_ids()
            .into_iter()
            .map(|id| id.into_inner())
            .collect()
    }

    pub fn as_qubo_format<'py>(&self, py: Python<'py>) -> Result<(Bound<'py, PyDict>, f64)> {
        let inner: ommx::v1::Instance = self.0.clone().into();
        let (qubo, constant) = inner.as_qubo_format()?;
        Ok((serde_pyobject::to_pyobject(py, &qubo)?.extract()?, constant))
    }

    pub fn as_hubo_format<'py>(&self, py: Python<'py>) -> Result<(Bound<'py, PyDict>, f64)> {
        let inner: ommx::v1::Instance = self.0.clone().into();
        let (hubo, constant) = inner.as_hubo_format()?;
        Ok((serde_pyobject::to_pyobject(py, &hubo)?.extract()?, constant))
    }

    pub fn as_parametric_instance(&self) -> ParametricInstance {
        let inner: ommx::v1::Instance = self.0.clone().into();
        ParametricInstance(inner.into())
    }

    pub fn penalty_method(&self) -> Result<ParametricInstance> {
        let inner: ommx::v1::Instance = self.0.clone().into();
        Ok(ParametricInstance(inner.penalty_method()?))
    }

    pub fn uniform_penalty_method(&self) -> Result<ParametricInstance> {
        let inner: ommx::v1::Instance = self.0.clone().into();
        Ok(ParametricInstance(inner.uniform_penalty_method()?))
    }

    pub fn evaluate(&self, state: &Bound<PyBytes>) -> Result<Solution> {
        let state = ommx::v1::State::decode(state.as_bytes())?;
        let solution = self.0.evaluate(&state, ommx::ATol::default())?;
        Ok(Solution(solution))
    }

    pub fn partial_evaluate<'py>(
        &mut self,
        py: Python<'py>,
        state: &Bound<PyBytes>,
    ) -> Result<Bound<'py, PyBytes>> {
        let state = ommx::v1::State::decode(state.as_bytes())?;
        self.0.partial_evaluate(&state, ommx::ATol::default())?;
        let inner: ommx::v1::Instance = self.0.clone().into();
        Ok(PyBytes::new(py, &inner.encode_to_vec()))
    }

    pub fn evaluate_samples(&self, samples: &Samples) -> Result<SampleSet> {
        Ok(SampleSet(
            self.0.evaluate_samples(&samples.0, ommx::ATol::default())?,
        ))
    }

    pub fn random_state<'py>(&self, py: Python<'py>, rng: &Rng) -> Result<Bound<'py, PyBytes>> {
        let strategy = self.0.arbitrary_state();
        let mut rng_guard = rng
            .lock()
            .map_err(|_| anyhow::anyhow!("Cannot get lock for RNG"))?;
        let state = ommx::random::sample(&mut rng_guard, strategy);
        let bytes = state.encode_to_vec();
        Ok(PyBytes::new(py, &bytes))
    }

    #[pyo3(signature = (
        rng,
        *,
        num_different_samples = *ommx::random::SamplesParameters::default().num_different_samples(),
        num_samples = *ommx::random::SamplesParameters::default().num_samples(),
        max_sample_id = None
    ))]
    pub fn random_samples<'py>(
        &self,
        py: Python<'py>,
        rng: &Rng,
        num_different_samples: usize,
        num_samples: usize,
        max_sample_id: Option<u64>,
    ) -> Result<Bound<'py, PyBytes>> {
        let max_sample_id = max_sample_id.unwrap_or(num_samples as u64);
        let params = ommx::random::SamplesParameters::new(
            num_different_samples,
            num_samples,
            max_sample_id,
        )?;

        let strategy = self.0.arbitrary_samples(params);
        let mut rng_guard = rng
            .lock()
            .map_err(|_| anyhow::anyhow!("Cannot get lock for RNG"))?;
        let samples = ommx::random::sample(&mut rng_guard, strategy);
        let bytes = samples.encode_to_vec();
        Ok(PyBytes::new(py, &bytes))
    }

    pub fn relax_constraint(
        &mut self,
        constraint_id: u64,
        removed_reason: String,
        removed_reason_parameters: HashMap<String, String>,
    ) -> Result<()> {
        self.0.relax_constraint(
            constraint_id.into(),
            removed_reason,
            removed_reason_parameters,
        )?;
        Ok(())
    }

    pub fn restore_constraint(&mut self, constraint_id: u64) -> Result<()> {
        self.0.restore_constraint(constraint_id.into())?;
        Ok(())
    }

    pub fn log_encode(&mut self, integer_variable_ids: BTreeSet<u64>) -> Result<()> {
        for id in integer_variable_ids.iter() {
            self.0.log_encode((*id).into())?;
        }
        Ok(())
    }

    pub fn convert_inequality_to_equality_with_integer_slack(
        &mut self,
        constraint_id: u64,
        max_integer_range: u64,
    ) -> Result<()> {
        let mut inner: ommx::v1::Instance = self.0.clone().into();
        inner.convert_inequality_to_equality_with_integer_slack(
            constraint_id,
            max_integer_range,
            ommx::ATol::default(),
        )?;
        self.0 = Parse::parse(inner, &())?;
        Ok(())
    }

    pub fn add_integer_slack_to_inequality(
        &mut self,
        constraint_id: u64,
        slack_upper_bound: u64,
    ) -> Result<Option<f64>> {
        let mut inner: ommx::v1::Instance = self.0.clone().into();
        let result = inner.add_integer_slack_to_inequality(constraint_id, slack_upper_bound)?;
        self.0 = Parse::parse(inner, &())?;
        Ok(result)
    }

    pub fn decision_variable_analysis(&self) -> DecisionVariableAnalysis {
        DecisionVariableAnalysis(self.0.analyze_decision_variables())
    }

    fn __copy__(&self) -> Self {
        self.clone()
    }

    // __deepcopy__ can also be implemented with self.clone()
    // memo argument is required to match Python protocol but not used in this implementation
    // Since this implementation contains no PyObject references, simple clone is sufficient
    fn __deepcopy__(&self, _memo: Bound<'_, PyAny>) -> Self {
        self.clone()
    }

    pub fn as_minimization_problem(&mut self) -> bool {
        self.0.as_minimization_problem()
    }

    pub fn as_maximization_problem(&mut self) -> bool {
        self.0.as_maximization_problem()
    }
}

#[cfg_attr(feature = "stub_gen", pyo3_stub_gen::derive::gen_stub_pyclass)]
#[pyclass]
pub struct DecisionVariableAnalysis(ommx::DecisionVariableAnalysis);

#[cfg_attr(feature = "stub_gen", pyo3_stub_gen::derive::gen_stub_pymethods)]
#[pymethods]
impl DecisionVariableAnalysis {
    pub fn used_binary(&self) -> BTreeMap<u64, VariableBound> {
        self.0
            .used_binary()
            .into_iter()
            .map(|(id, bound)| (id.into_inner(), VariableBound(bound)))
            .collect()
    }

    pub fn used_integer(&self) -> BTreeMap<u64, VariableBound> {
        self.0
            .used_integer()
            .into_iter()
            .map(|(id, bound)| (id.into_inner(), VariableBound(bound)))
            .collect()
    }

    pub fn used_continuous(&self) -> BTreeMap<u64, VariableBound> {
        self.0
            .used_continuous()
            .into_iter()
            .map(|(id, bound)| (id.into_inner(), VariableBound(bound)))
            .collect()
    }

    pub fn used_semi_integer(&self) -> BTreeMap<u64, VariableBound> {
        self.0
            .used_semi_integer()
            .into_iter()
            .map(|(id, bound)| (id.into_inner(), VariableBound(bound)))
            .collect()
    }

    pub fn used_semi_continuous(&self) -> BTreeMap<u64, VariableBound> {
        self.0
            .used_semi_continuous()
            .into_iter()
            .map(|(id, bound)| (id.into_inner(), VariableBound(bound)))
            .collect()
    }

    pub fn used_decision_variable_ids(&self) -> BTreeSet<u64> {
        self.0.used().iter().map(|id| id.into_inner()).collect()
    }

    pub fn all_decision_variable_ids(&self) -> BTreeSet<u64> {
        self.0.all().iter().map(|id| id.into_inner()).collect()
    }

    pub fn used_in_objective(&self) -> BTreeSet<u64> {
        self.0
            .used_in_objective()
            .iter()
            .map(|id| id.into_inner())
            .collect()
    }

    pub fn used_in_constraints(&self) -> BTreeMap<u64, BTreeSet<u64>> {
        self.0
            .used_in_constraints()
            .iter()
            .map(|(constraint_id, variable_ids)| {
                (
                    **constraint_id,
                    variable_ids.iter().map(|id| id.into_inner()).collect(),
                )
            })
            .collect()
    }

    pub fn fixed(&self) -> BTreeMap<u64, f64> {
        self.0
            .fixed()
            .iter()
            .map(|(id, value)| (id.into_inner(), *value))
            .collect()
    }

    pub fn irrelevant(&self) -> BTreeSet<u64> {
        self.0
            .irrelevant()
            .keys()
            .map(|id| id.into_inner())
            .collect()
    }

    pub fn dependent(&self) -> BTreeSet<u64> {
        self.0
            .dependent()
            .keys()
            .map(|id| id.into_inner())
            .collect()
    }
}

#[cfg_attr(feature = "stub_gen", pyo3_stub_gen::derive::gen_stub_pyclass)]
#[pyclass]
#[derive(Clone)]
pub struct InstanceDescription(ommx::v1::instance::Description);

#[cfg_attr(feature = "stub_gen", pyo3_stub_gen::derive::gen_stub_pymethods)]
#[pymethods]
impl InstanceDescription {
    #[new]
    #[pyo3(signature = (name = None, description = None, authors = None, created_by = None))]
    pub fn new(
        name: Option<String>,
        description: Option<String>,
        authors: Option<Vec<String>>,
        created_by: Option<String>,
    ) -> Self {
        let mut desc = ommx::v1::instance::Description::default();
        desc.name = name;
        desc.description = description;
        desc.authors = authors.unwrap_or_default();
        desc.created_by = created_by;
        Self(desc)
    }
    #[getter]
    pub fn name(&self) -> Option<String> {
        self.0.name.clone()
    }

    #[getter]
    pub fn description(&self) -> Option<String> {
        self.0.description.clone()
    }

    #[getter]
    pub fn authors(&self) -> Vec<String> {
        self.0.authors.clone()
    }

    #[getter]
    pub fn created_by(&self) -> Option<String> {
        self.0.created_by.clone()
    }

    fn __repr__(&self) -> String {
        format!(
            "InstanceDescription(name={:?}, description={:?}, authors={:?}, created_by={:?})",
            self.0.name, self.0.description, self.0.authors, self.0.created_by
        )
    }

    fn __copy__(&self) -> Self {
        self.clone()
    }

    fn __deepcopy__(&self, _memo: Bound<'_, PyAny>) -> Self {
        self.clone()
    }
}

#[cfg_attr(feature = "stub_gen", pyo3_stub_gen::derive::gen_stub_pyclass)]
#[pyclass]
pub struct ParametricInstance(ommx::v1::ParametricInstance);

#[cfg_attr(feature = "stub_gen", pyo3_stub_gen::derive::gen_stub_pymethods)]
#[pymethods]
impl ParametricInstance {
    #[staticmethod]
    pub fn from_bytes(bytes: &Bound<PyBytes>) -> Result<Self> {
        let inner = ommx::v1::ParametricInstance::decode(bytes.as_bytes())?;
        inner.validate()?;
        Ok(Self(inner))
    }

    pub fn to_bytes<'py>(&self, py: Python<'py>) -> Bound<'py, PyBytes> {
        PyBytes::new(py, &self.0.encode_to_vec())
    }

    pub fn validate(&self) -> Result<()> {
        self.0.validate()
    }

    pub fn with_parameters(&self, parameters: &Parameters) -> Result<Instance> {
        let instance = self
            .0
            .clone()
            .with_parameters(parameters.0.clone(), ommx::ATol::default())?;
        let parsed = Parse::parse(instance, &())?;
        Ok(Instance(parsed))
    }
}

#[cfg_attr(feature = "stub_gen", pyo3_stub_gen::derive::gen_stub_pyclass)]
#[pyclass]
pub struct Parameters(ommx::v1::Parameters);

#[cfg_attr(feature = "stub_gen", pyo3_stub_gen::derive::gen_stub_pymethods)]
#[pymethods]
impl Parameters {
    #[staticmethod]
    pub fn from_bytes(bytes: &Bound<PyBytes>) -> Result<Self> {
        let inner = ommx::v1::Parameters::decode(bytes.as_bytes())?;
        Ok(Self(inner))
    }

    pub fn to_bytes<'py>(&self, py: Python<'py>) -> Bound<'py, PyBytes> {
        PyBytes::new(py, &self.0.encode_to_vec())
    }
<<<<<<< HEAD
}

#[cfg_attr(feature = "stub_gen", pyo3_stub_gen::derive::gen_stub_pyclass)]
#[pyclass]
pub struct Solution(ommx::Solution);

#[cfg_attr(feature = "stub_gen", pyo3_stub_gen::derive::gen_stub_pymethods)]
#[pymethods]
impl Solution {
    #[staticmethod]
    pub fn from_bytes(bytes: &Bound<PyBytes>) -> Result<Self> {
        let v1_solution = ommx::v1::Solution::decode(bytes.as_bytes())?;
        let inner = Parse::parse(v1_solution, &())?;
        Ok(Self(inner))
    }

    pub fn to_bytes<'py>(&self, py: Python<'py>) -> Bound<'py, PyBytes> {
        let v1_solution: ommx::v1::Solution = self.0.clone().into();
        PyBytes::new(py, &v1_solution.encode_to_vec())
    }
}

#[cfg_attr(feature = "stub_gen", pyo3_stub_gen::derive::gen_stub_pyclass)]
#[pyclass]
pub struct Samples(ommx::v1::Samples);

#[cfg_attr(feature = "stub_gen", pyo3_stub_gen::derive::gen_stub_pymethods)]
#[pymethods]
impl Samples {
    #[staticmethod]
    pub fn from_bytes(bytes: &Bound<PyBytes>) -> Result<Self> {
        let inner = ommx::v1::Samples::decode(bytes.as_bytes())?;
        Ok(Self(inner))
    }

    pub fn to_bytes<'py>(&self, py: Python<'py>) -> Bound<'py, PyBytes> {
        PyBytes::new(py, &self.0.encode_to_vec())
    }
}

#[cfg_attr(feature = "stub_gen", pyo3_stub_gen::derive::gen_stub_pyclass)]
#[pyclass]
pub struct SampleSet(ommx::SampleSet);

#[cfg_attr(feature = "stub_gen", pyo3_stub_gen::derive::gen_stub_pymethods)]
#[pymethods]
impl SampleSet {
    #[staticmethod]
    pub fn from_bytes(bytes: &Bound<PyBytes>) -> Result<Self> {
        let v1_sample_set = ommx::v1::SampleSet::decode(bytes.as_bytes())?;
        let inner = Parse::parse(v1_sample_set, &())?;
        Ok(Self(inner))
    }

    pub fn to_bytes<'py>(&self, py: Python<'py>) -> Bound<'py, PyBytes> {
        let v1_sample_set: ommx::v1::SampleSet = self.0.clone().into();
        PyBytes::new(py, &v1_sample_set.encode_to_vec())
    }

    pub fn get(&self, sample_id: u64) -> Result<Solution> {
        let solution = self.0.get(ommx::SampleID::from(sample_id))?;
        Ok(Solution(solution))
    }

    pub fn num_samples(&self) -> usize {
        self.0.sample_ids().len()
    }

    pub fn sample_ids(&self) -> BTreeSet<u64> {
        self.0
            .sample_ids()
            .into_iter()
            .map(|id| id.into_inner())
            .collect()
    }

    pub fn feasible_ids(&self) -> BTreeSet<u64> {
        self.0
            .feasible()
            .iter()
            .filter_map(|(&id, &is_feasible)| if is_feasible { Some(id) } else { None })
            .collect()
    }

    pub fn feasible_unrelaxed_ids(&self) -> BTreeSet<u64> {
        self.0
            .feasible()
            .iter()
            .filter_map(|(&id, &is_feasible)| if is_feasible { Some(id) } else { None })
            .collect()
    }

    pub fn best_feasible(&self) -> Result<Solution> {
        // Find best feasible solution based on objective value and feasibility
        let feasible_samples: Vec<_> = self
            .0
            .feasible()
            .iter()
            .filter_map(|(&id, &is_feasible)| if is_feasible { Some(id) } else { None })
            .collect();

        if feasible_samples.is_empty() {
            return Err(anyhow::anyhow!("No feasible solutions found"));
        }

        // For now, just return the first feasible solution
        // TODO: Implement proper objective-based selection
        let best_id = feasible_samples[0];
        let solution = self.0.get(ommx::SampleID::from(best_id))?;
        Ok(Solution(solution))
    }

    pub fn best_feasible_unrelaxed(&self) -> Result<Solution> {
        // Same implementation for now
        self.best_feasible()
    }
=======
>>>>>>> 06ef9ad3
}<|MERGE_RESOLUTION|>--- conflicted
+++ resolved
@@ -517,123 +517,4 @@
     pub fn to_bytes<'py>(&self, py: Python<'py>) -> Bound<'py, PyBytes> {
         PyBytes::new(py, &self.0.encode_to_vec())
     }
-<<<<<<< HEAD
-}
-
-#[cfg_attr(feature = "stub_gen", pyo3_stub_gen::derive::gen_stub_pyclass)]
-#[pyclass]
-pub struct Solution(ommx::Solution);
-
-#[cfg_attr(feature = "stub_gen", pyo3_stub_gen::derive::gen_stub_pymethods)]
-#[pymethods]
-impl Solution {
-    #[staticmethod]
-    pub fn from_bytes(bytes: &Bound<PyBytes>) -> Result<Self> {
-        let v1_solution = ommx::v1::Solution::decode(bytes.as_bytes())?;
-        let inner = Parse::parse(v1_solution, &())?;
-        Ok(Self(inner))
-    }
-
-    pub fn to_bytes<'py>(&self, py: Python<'py>) -> Bound<'py, PyBytes> {
-        let v1_solution: ommx::v1::Solution = self.0.clone().into();
-        PyBytes::new(py, &v1_solution.encode_to_vec())
-    }
-}
-
-#[cfg_attr(feature = "stub_gen", pyo3_stub_gen::derive::gen_stub_pyclass)]
-#[pyclass]
-pub struct Samples(ommx::v1::Samples);
-
-#[cfg_attr(feature = "stub_gen", pyo3_stub_gen::derive::gen_stub_pymethods)]
-#[pymethods]
-impl Samples {
-    #[staticmethod]
-    pub fn from_bytes(bytes: &Bound<PyBytes>) -> Result<Self> {
-        let inner = ommx::v1::Samples::decode(bytes.as_bytes())?;
-        Ok(Self(inner))
-    }
-
-    pub fn to_bytes<'py>(&self, py: Python<'py>) -> Bound<'py, PyBytes> {
-        PyBytes::new(py, &self.0.encode_to_vec())
-    }
-}
-
-#[cfg_attr(feature = "stub_gen", pyo3_stub_gen::derive::gen_stub_pyclass)]
-#[pyclass]
-pub struct SampleSet(ommx::SampleSet);
-
-#[cfg_attr(feature = "stub_gen", pyo3_stub_gen::derive::gen_stub_pymethods)]
-#[pymethods]
-impl SampleSet {
-    #[staticmethod]
-    pub fn from_bytes(bytes: &Bound<PyBytes>) -> Result<Self> {
-        let v1_sample_set = ommx::v1::SampleSet::decode(bytes.as_bytes())?;
-        let inner = Parse::parse(v1_sample_set, &())?;
-        Ok(Self(inner))
-    }
-
-    pub fn to_bytes<'py>(&self, py: Python<'py>) -> Bound<'py, PyBytes> {
-        let v1_sample_set: ommx::v1::SampleSet = self.0.clone().into();
-        PyBytes::new(py, &v1_sample_set.encode_to_vec())
-    }
-
-    pub fn get(&self, sample_id: u64) -> Result<Solution> {
-        let solution = self.0.get(ommx::SampleID::from(sample_id))?;
-        Ok(Solution(solution))
-    }
-
-    pub fn num_samples(&self) -> usize {
-        self.0.sample_ids().len()
-    }
-
-    pub fn sample_ids(&self) -> BTreeSet<u64> {
-        self.0
-            .sample_ids()
-            .into_iter()
-            .map(|id| id.into_inner())
-            .collect()
-    }
-
-    pub fn feasible_ids(&self) -> BTreeSet<u64> {
-        self.0
-            .feasible()
-            .iter()
-            .filter_map(|(&id, &is_feasible)| if is_feasible { Some(id) } else { None })
-            .collect()
-    }
-
-    pub fn feasible_unrelaxed_ids(&self) -> BTreeSet<u64> {
-        self.0
-            .feasible()
-            .iter()
-            .filter_map(|(&id, &is_feasible)| if is_feasible { Some(id) } else { None })
-            .collect()
-    }
-
-    pub fn best_feasible(&self) -> Result<Solution> {
-        // Find best feasible solution based on objective value and feasibility
-        let feasible_samples: Vec<_> = self
-            .0
-            .feasible()
-            .iter()
-            .filter_map(|(&id, &is_feasible)| if is_feasible { Some(id) } else { None })
-            .collect();
-
-        if feasible_samples.is_empty() {
-            return Err(anyhow::anyhow!("No feasible solutions found"));
-        }
-
-        // For now, just return the first feasible solution
-        // TODO: Implement proper objective-based selection
-        let best_id = feasible_samples[0];
-        let solution = self.0.get(ommx::SampleID::from(best_id))?;
-        Ok(Solution(solution))
-    }
-
-    pub fn best_feasible_unrelaxed(&self) -> Result<Solution> {
-        // Same implementation for now
-        self.best_feasible()
-    }
-=======
->>>>>>> 06ef9ad3
 }