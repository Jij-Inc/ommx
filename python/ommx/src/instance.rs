use crate::{Constraint, DecisionVariable, Function, RemovedConstraint, Sense, VariableBound};
use anyhow::Result;
use ommx::{ConstraintID, Evaluate, Message, Parse, VariableID};
use pyo3::{
    prelude::*,
    types::{PyBytes, PyDict},
};
use std::collections::{BTreeMap, BTreeSet, HashMap};

#[cfg_attr(feature = "stub_gen", pyo3_stub_gen::derive::gen_stub_pyclass)]
#[pyclass]
pub struct Instance(ommx::Instance);

#[cfg_attr(feature = "stub_gen", pyo3_stub_gen::derive::gen_stub_pymethods)]
#[pymethods]
impl Instance {
    #[staticmethod]
    pub fn from_bytes(bytes: &Bound<PyBytes>) -> Result<Self> {
        let inner = ommx::v1::Instance::decode(bytes.as_bytes())?;
        let parsed = Parse::parse(inner.clone(), &())?;
        Ok(Self(parsed))
    }

    #[staticmethod]
    #[pyo3(signature = (sense, objective, decision_variables, constraints))]
    pub fn from_components(
        sense: Sense,
        objective: Function,
        decision_variables: HashMap<u64, DecisionVariable>,
        constraints: HashMap<u64, Constraint>,
    ) -> Result<Self> {
        let rust_sense = sense.into();

        let rust_decision_variables: BTreeMap<VariableID, ommx::DecisionVariable> =
            decision_variables
                .into_iter()
                .map(|(id, var)| (VariableID::from(id), var.0))
                .collect();

        let rust_constraints: BTreeMap<ConstraintID, ommx::Constraint> = constraints
            .into_iter()
            .map(|(id, constraint)| (ConstraintID::from(id), constraint.0))
            .collect();

        let instance = ommx::Instance::new(
            rust_sense,
            objective.0,
            rust_decision_variables,
            rust_constraints,
            ommx::ConstraintHints::default(),
        )?;

        Ok(Self(instance))
    }

    pub fn get_sense(&self) -> Sense {
        (*self.0.sense()).into()
    }

    pub fn get_objective(&self) -> Function {
        Function(self.0.objective().clone())
    }

    pub fn get_decision_variables(&self) -> HashMap<u64, DecisionVariable> {
        self.0
            .decision_variables()
            .iter()
            .map(|(id, var)| (id.into_inner(), DecisionVariable(var.clone())))
            .collect()
    }

    pub fn get_constraints(&self) -> HashMap<u64, Constraint> {
        self.0
            .constraints()
            .iter()
            .map(|(id, constraint)| (id.into_inner(), Constraint(constraint.clone())))
            .collect()
    }

    pub fn get_removed_constraints(&self) -> HashMap<u64, RemovedConstraint> {
        self.0
            .removed_constraints()
            .iter()
            .map(|(id, removed_constraint)| {
                (
                    id.into_inner(),
                    RemovedConstraint(removed_constraint.clone()),
                )
            })
            .collect()
    }

    pub fn to_bytes<'py>(&self, py: Python<'py>) -> PyResult<Bound<'py, PyBytes>> {
        let inner: ommx::v1::Instance = self.0.clone().into();
        Ok(PyBytes::new(py, &inner.encode_to_vec()))
    }

    pub fn required_ids(&self) -> BTreeSet<u64> {
        self.0
            .required_ids()
            .into_iter()
            .map(|id| id.into_inner())
            .collect()
    }

<<<<<<< HEAD
=======
    pub fn as_pubo_format<'py>(&self, py: Python<'py>) -> Result<Bound<'py, PyDict>> {
        let inner: ommx::v1::Instance = self.0.clone().into();
        let pubo = inner.as_pubo_format()?;
        Ok(serde_pyobject::to_pyobject(py, &pubo)?.extract()?)
    }

>>>>>>> 7e368164
    pub fn as_qubo_format<'py>(&self, py: Python<'py>) -> Result<(Bound<'py, PyDict>, f64)> {
        let inner: ommx::v1::Instance = self.0.clone().into();
        let (qubo, constant) = inner.as_qubo_format()?;
        Ok((serde_pyobject::to_pyobject(py, &qubo)?.extract()?, constant))
    }

    pub fn as_hubo_format<'py>(&self, py: Python<'py>) -> Result<(Bound<'py, PyDict>, f64)> {
        let (qubo, constant) = self.0.as_hubo_format()?;
        Ok((serde_pyobject::to_pyobject(py, &qubo)?.extract()?, constant))
    }

    pub fn as_parametric_instance(&self) -> ParametricInstance {
        let inner: ommx::v1::Instance = self.0.clone().into();
        ParametricInstance(inner.into())
    }

    pub fn penalty_method(&self) -> Result<ParametricInstance> {
        let inner: ommx::v1::Instance = self.0.clone().into();
        Ok(ParametricInstance(inner.penalty_method()?))
    }

    pub fn uniform_penalty_method(&self) -> Result<ParametricInstance> {
        let inner: ommx::v1::Instance = self.0.clone().into();
        Ok(ParametricInstance(inner.uniform_penalty_method()?))
    }

    pub fn evaluate_samples(&self, samples: &Samples) -> Result<SampleSet> {
        Ok(SampleSet(
            self.0.evaluate_samples(&samples.0, ommx::ATol::default())?,
        ))
    }

    pub fn relax_constraint(
        &mut self,
        constraint_id: u64,
        removed_reason: String,
        removed_reason_parameters: HashMap<String, String>,
    ) -> Result<()> {
        self.0.relax_constraint(
            constraint_id.into(),
            removed_reason,
            removed_reason_parameters,
        )?;
        Ok(())
    }

    pub fn restore_constraint(&mut self, constraint_id: u64) -> Result<()> {
        self.0.restore_constraint(constraint_id.into())?;
        Ok(())
    }

    pub fn log_encode(&mut self, integer_variable_ids: BTreeSet<u64>) -> Result<()> {
        let mut inner: ommx::v1::Instance = self.0.clone().into();
        let replacements = integer_variable_ids
            .iter()
            .map(|&id| Ok((id, inner.log_encode(id)?.into())))
            .collect::<Result<_>>()?;
        inner.substitute(replacements)?;
        self.0 = Parse::parse(inner, &())?;
        Ok(())
    }

    pub fn convert_inequality_to_equality_with_integer_slack(
        &mut self,
        constraint_id: u64,
        max_integer_range: u64,
    ) -> Result<()> {
        let mut inner: ommx::v1::Instance = self.0.clone().into();
        inner.convert_inequality_to_equality_with_integer_slack(
            constraint_id,
            max_integer_range,
            ommx::ATol::default(),
        )?;
        self.0 = Parse::parse(inner, &())?;
        Ok(())
    }

    pub fn add_integer_slack_to_inequality(
        &mut self,
        constraint_id: u64,
        slack_upper_bound: u64,
    ) -> Result<Option<f64>> {
        let mut inner: ommx::v1::Instance = self.0.clone().into();
        let result = inner.add_integer_slack_to_inequality(constraint_id, slack_upper_bound)?;
        self.0 = Parse::parse(inner, &())?;
        Ok(result)
    }

    pub fn decision_variable_analysis(&self) -> DecisionVariableAnalysis {
        DecisionVariableAnalysis(self.0.analyze_decision_variables())
    }
}

#[cfg_attr(feature = "stub_gen", pyo3_stub_gen::derive::gen_stub_pyclass)]
#[pyclass]
pub struct DecisionVariableAnalysis(ommx::DecisionVariableAnalysis);

#[cfg_attr(feature = "stub_gen", pyo3_stub_gen::derive::gen_stub_pymethods)]
#[pymethods]
impl DecisionVariableAnalysis {
    pub fn used_binary(&self) -> BTreeMap<u64, VariableBound> {
        self.0
            .used_binary()
            .into_iter()
            .map(|(id, bound)| (id.into_inner(), VariableBound(bound)))
            .collect()
    }

    pub fn used_integer(&self) -> BTreeMap<u64, VariableBound> {
        self.0
            .used_integer()
            .into_iter()
            .map(|(id, bound)| (id.into_inner(), VariableBound(bound)))
            .collect()
    }

    pub fn used_continuous(&self) -> BTreeMap<u64, VariableBound> {
        self.0
            .used_continuous()
            .into_iter()
            .map(|(id, bound)| (id.into_inner(), VariableBound(bound)))
            .collect()
    }

    pub fn used_semi_integer(&self) -> BTreeMap<u64, VariableBound> {
        self.0
            .used_semi_integer()
            .into_iter()
            .map(|(id, bound)| (id.into_inner(), VariableBound(bound)))
            .collect()
    }

    pub fn used_semi_continuous(&self) -> BTreeMap<u64, VariableBound> {
        self.0
            .used_semi_continuous()
            .into_iter()
            .map(|(id, bound)| (id.into_inner(), VariableBound(bound)))
            .collect()
    }

    pub fn used_decision_variable_ids(&self) -> BTreeSet<u64> {
        self.0.used().iter().map(|id| id.into_inner()).collect()
    }

    pub fn all_decision_variable_ids(&self) -> BTreeSet<u64> {
        self.0.all().iter().map(|id| id.into_inner()).collect()
    }

    pub fn used_in_objective(&self) -> BTreeSet<u64> {
        self.0
            .used_in_objective()
            .iter()
            .map(|id| id.into_inner())
            .collect()
    }

    pub fn used_in_constraints(&self) -> BTreeMap<u64, BTreeSet<u64>> {
        self.0
            .used_in_constraints()
            .iter()
            .map(|(constraint_id, variable_ids)| {
                (
                    **constraint_id,
                    variable_ids.iter().map(|id| id.into_inner()).collect(),
                )
            })
            .collect()
    }

    pub fn fixed(&self) -> BTreeMap<u64, f64> {
        self.0
            .fixed()
            .iter()
            .map(|(id, value)| (id.into_inner(), *value))
            .collect()
    }

    pub fn irrelevant(&self) -> BTreeSet<u64> {
        self.0
            .irrelevant()
            .keys()
            .map(|id| id.into_inner())
            .collect()
    }

    pub fn dependent(&self) -> BTreeSet<u64> {
        self.0
            .dependent()
            .keys()
            .map(|id| id.into_inner())
            .collect()
    }
}

#[cfg_attr(feature = "stub_gen", pyo3_stub_gen::derive::gen_stub_pyclass)]
#[pyclass]
pub struct ParametricInstance(ommx::v1::ParametricInstance);

#[cfg_attr(feature = "stub_gen", pyo3_stub_gen::derive::gen_stub_pymethods)]
#[pymethods]
impl ParametricInstance {
    #[staticmethod]
    pub fn from_bytes(bytes: &Bound<PyBytes>) -> Result<Self> {
        let inner = ommx::v1::ParametricInstance::decode(bytes.as_bytes())?;
        inner.validate()?;
        Ok(Self(inner))
    }

    pub fn to_bytes<'py>(&self, py: Python<'py>) -> PyResult<Bound<'py, PyBytes>> {
        Ok(PyBytes::new(py, &self.0.encode_to_vec()))
    }

    pub fn validate(&self) -> Result<()> {
        self.0.validate()
    }

    pub fn with_parameters(&self, parameters: &Parameters) -> Result<Instance> {
        let instance = self
            .0
            .clone()
            .with_parameters(parameters.0.clone(), ommx::ATol::default())?;
        let parsed = Parse::parse(instance, &())?;
        Ok(Instance(parsed))
    }
}

#[cfg_attr(feature = "stub_gen", pyo3_stub_gen::derive::gen_stub_pyclass)]
#[pyclass]
pub struct Parameters(ommx::v1::Parameters);

#[cfg_attr(feature = "stub_gen", pyo3_stub_gen::derive::gen_stub_pymethods)]
#[pymethods]
impl Parameters {
    #[staticmethod]
    pub fn from_bytes(bytes: &Bound<PyBytes>) -> Result<Self> {
        let inner = ommx::v1::Parameters::decode(bytes.as_bytes())?;
        Ok(Self(inner))
    }

    pub fn to_bytes<'py>(&self, py: Python<'py>) -> PyResult<Bound<'py, PyBytes>> {
        Ok(PyBytes::new(py, &self.0.encode_to_vec()))
    }
}

#[cfg_attr(feature = "stub_gen", pyo3_stub_gen::derive::gen_stub_pyclass)]
#[pyclass]
pub struct Solution(ommx::v1::Solution);

#[cfg_attr(feature = "stub_gen", pyo3_stub_gen::derive::gen_stub_pymethods)]
#[pymethods]
impl Solution {
    #[staticmethod]
    pub fn from_bytes(bytes: &Bound<PyBytes>) -> Result<Self> {
        let inner = ommx::v1::Solution::decode(bytes.as_bytes())?;
        Ok(Self(inner))
    }

    pub fn to_bytes<'py>(&self, py: Python<'py>) -> PyResult<Bound<'py, PyBytes>> {
        Ok(PyBytes::new(py, &self.0.encode_to_vec()))
    }
}

#[cfg_attr(feature = "stub_gen", pyo3_stub_gen::derive::gen_stub_pyclass)]
#[pyclass]
pub struct Samples(ommx::v1::Samples);

#[cfg_attr(feature = "stub_gen", pyo3_stub_gen::derive::gen_stub_pymethods)]
#[pymethods]
impl Samples {
    #[staticmethod]
    pub fn from_bytes(bytes: &Bound<PyBytes>) -> Result<Self> {
        let inner = ommx::v1::Samples::decode(bytes.as_bytes())?;
        Ok(Self(inner))
    }

    pub fn to_bytes<'py>(&self, py: Python<'py>) -> PyResult<Bound<'py, PyBytes>> {
        Ok(PyBytes::new(py, &self.0.encode_to_vec()))
    }
}

#[cfg_attr(feature = "stub_gen", pyo3_stub_gen::derive::gen_stub_pyclass)]
#[pyclass]
pub struct SampleSet(ommx::v1::SampleSet);

#[cfg_attr(feature = "stub_gen", pyo3_stub_gen::derive::gen_stub_pymethods)]
#[pymethods]
impl SampleSet {
    #[staticmethod]
    pub fn from_bytes(bytes: &Bound<PyBytes>) -> Result<Self> {
        let inner = ommx::v1::SampleSet::decode(bytes.as_bytes())?;
        Ok(Self(inner))
    }

    pub fn to_bytes<'py>(&self, py: Python<'py>) -> PyResult<Bound<'py, PyBytes>> {
        Ok(PyBytes::new(py, &self.0.encode_to_vec()))
    }

    pub fn get(&self, sample_id: u64) -> PyResult<Solution> {
        Ok(self.0.get(sample_id).map(Solution)?)
    }

    pub fn num_samples(&self) -> PyResult<usize> {
        Ok(self.0.num_samples()?)
    }

    pub fn sample_ids(&self) -> BTreeSet<u64> {
        self.0.sample_ids()
    }

    pub fn feasible_ids(&self) -> BTreeSet<u64> {
        self.0.feasible_ids()
    }

    pub fn feasible_unrelaxed_ids(&self) -> BTreeSet<u64> {
        self.0.feasible_unrelaxed_ids()
    }

    pub fn best_feasible(&self) -> PyResult<Solution> {
        Ok(self.0.best_feasible().map(Solution)?)
    }

    pub fn best_feasible_unrelaxed(&self) -> PyResult<Solution> {
        Ok(self.0.best_feasible_unrelaxed().map(Solution)?)
    }
}<|MERGE_RESOLUTION|>--- conflicted
+++ resolved
@@ -103,15 +103,6 @@
             .collect()
     }
 
-<<<<<<< HEAD
-=======
-    pub fn as_pubo_format<'py>(&self, py: Python<'py>) -> Result<Bound<'py, PyDict>> {
-        let inner: ommx::v1::Instance = self.0.clone().into();
-        let pubo = inner.as_pubo_format()?;
-        Ok(serde_pyobject::to_pyobject(py, &pubo)?.extract()?)
-    }
-
->>>>>>> 7e368164
     pub fn as_qubo_format<'py>(&self, py: Python<'py>) -> Result<(Bound<'py, PyDict>, f64)> {
         let inner: ommx::v1::Instance = self.0.clone().into();
         let (qubo, constant) = inner.as_qubo_format()?;
