from __future__ import annotations

from ommx.v1 import Instance, State, Samples, SampleSet
from ommx.adapter import SamplerAdapter
import openjij as oj
from typing_extensions import deprecated


<<<<<<< HEAD
class OMMXOpenJijAdapter(SamplerAdapter):
=======
class OMMXOpenJijSAAdapter(SamplerAdapter):
>>>>>>> 093519c8
    """
    Sampling QUBO with Simulated Annealing (SA) by `openjij.SASampler <https://openjij.github.io/OpenJij/reference/openjij/index.html#openjij.SASampler>`_
    """

    ommx_instance: Instance
    """
    ommx.v1.Instance representing a QUBO problem

    The input `instance` must be a QUBO (Quadratic Unconstrained Binary Optimization) problem, i.e.

    - Every decision variables are binary
    - No constraint
    - Objective function is quadratic
    - Minimization problem

    You can convert an instance to QUBO via :meth:`ommx.v1.Instance.penalty_method` or other corresponding method.
    """

    beta_min: float | None = None
    """ minimal value of inverse temperature """
    beta_max: float | None = None
    """ maximum value of inverse temperature """
    num_sweeps: int | None = None
    """ number of sweeps """
    num_reads: int | None = None
    """ number of reads """
    schedule: list | None = None
    """ list of inverse temperature """
    initial_state: list | dict | None = None
    """ initial state """
    updater: str | None = None
    """ updater algorithm """
    sparse: bool | None = None
    """ use sparse matrix or not """
    reinitialize_state: bool | None = None
    """ if true reinitialize state for each run """
    seed: int | None = None
    """ seed for Monte Carlo algorithm """

    @classmethod
    def sample(
        cls,
        ommx_instance: Instance,
        *,
        beta_min: float | None = None,
        beta_max: float | None = None,
        num_sweeps: int | None = None,
        num_reads: int | None = None,
        schedule: list | None = None,
        initial_state: list | dict | None = None,
        updater: str | None = None,
        sparse: bool | None = None,
        reinitialize_state: bool | None = None,
        seed: int | None = None,
    ) -> SampleSet:
        sampler = cls(
            ommx_instance,
            beta_min=beta_min,
            beta_max=beta_max,
            num_sweeps=num_sweeps,
            num_reads=num_reads,
            schedule=schedule,
            initial_state=initial_state,
            updater=updater,
            sparse=sparse,
            reinitialize_state=reinitialize_state,
            seed=seed,
        )
        response = sampler._sample()
        return sampler.decode_to_sampleset(response)

    def __init__(
        self,
        ommx_instance: Instance,
        *,
        beta_min: float | None = None,
        beta_max: float | None = None,
        num_sweeps: int | None = None,
        num_reads: int | None = None,
        schedule: list | None = None,
        initial_state: list | dict | None = None,
        updater: str | None = None,
        sparse: bool | None = None,
        reinitialize_state: bool | None = None,
        seed: int | None = None,
    ):
        self.ommx_instance = ommx_instance
        self.beta_min = beta_min
        self.beta_max = beta_max
        self.num_sweeps = num_sweeps
        self.num_reads = num_reads
        self.schedule = schedule
        self.initial_state = initial_state
        self.updater = updater
        self.sparse = sparse
        self.reinitialize_state = reinitialize_state
        self.seed = seed

    def decode_to_sampleset(self, data: oj.Response) -> SampleSet:
        samples = decode_to_samples(data)
        return self.ommx_instance.evaluate_samples(samples)

    def decode_to_samples(self, data: oj.Response) -> Samples:
        """
        Convert `openjij.Response <https://openjij.github.io/OpenJij/reference/openjij/index.html#openjij.Response>`_ to :class:`Samples`

        There is a static method :meth:`decode_to_samples` that does the same thing.
        """
        return decode_to_samples(data)

    @property
    def sampler_input(self) -> dict[tuple[int, int], float]:
        qubo, _offset = self.ommx_instance.as_qubo_format()
        return qubo

    def _sample(self) -> oj.Response:
        sampler = oj.SASampler()
        qubo, _offset = self.ommx_instance.as_qubo_format()
        return sampler.sample_qubo(
            qubo,  # type: ignore
            beta_min=self.beta_min,
            beta_max=self.beta_max,
            num_sweeps=self.num_sweeps,
            num_reads=self.num_reads,
            schedule=self.schedule,
            initial_state=self.initial_state,
            updater=self.updater,
            sparse=self.sparse,
            reinitialize_state=self.reinitialize_state,
            seed=self.seed,
        )


@deprecated("Renamed to `decode_to_samples`")
def response_to_samples(response: oj.Response) -> Samples:
    """
    Deprecated: renamed to :meth:`decode_to_samples`
    """
    return decode_to_samples(response)


def decode_to_samples(response: oj.Response) -> Samples:
    """
    Convert `openjij.Response <https://openjij.github.io/OpenJij/reference/openjij/index.html#openjij.Response>`_ to :class:`Samples`
    """
    # Filling into ommx.v1.Samples
    # Since OpenJij does not issue the sample ID, we need to generate it in the responsibility of this OMMX Adapter
    sample_id = 0
    entries = []

    num_reads = len(response.record.num_occurrences)
    for i in range(num_reads):
        sample = response.record.sample[i]
        state = State(entries=zip(response.variables, sample))  # type: ignore
        # `num_occurrences` is encoded into sample ID list.
        # For example, if `num_occurrences` is 2, there are two samples with the same state, thus two sample IDs are generated.
        ids = []
        for _ in range(response.record.num_occurrences[i]):
            ids.append(sample_id)
            sample_id += 1
        entries.append(Samples.SamplesEntry(state=state, ids=ids))
    return Samples(entries=entries)


<<<<<<< HEAD
@deprecated("Use `OMMXOpenJijAdapter.sample` instead")
=======
@deprecated("Use `OMMXOpenJijSAAdapter.sample` instead")
>>>>>>> 093519c8
def sample_qubo_sa(
    instance: Instance,
    *,
    beta_min: float | None = None,
    beta_max: float | None = None,
    num_sweeps: int | None = None,
    num_reads: int | None = None,
    schedule: list | None = None,
    initial_state: list | dict | None = None,
    updater: str | None = None,
    sparse: bool | None = None,
    reinitialize_state: bool | None = None,
    seed: int | None = None,
) -> Samples:
    """
<<<<<<< HEAD
    Deprecated: Use :meth:`OMMXOpenJijAdapter.sample` instead
=======
    Deprecated: Use :meth:`OMMXOpenJijSAAdapter.sample` instead
>>>>>>> 093519c8
    """
    q, _offset = instance.as_qubo_format()
    sampler = oj.SASampler()
    response = sampler.sample_qubo(
        q,  # type: ignore
        beta_min=beta_min,
        beta_max=beta_max,
        num_sweeps=num_sweeps,
        num_reads=num_reads,
        schedule=schedule,
        initial_state=initial_state,
        updater=updater,
        sparse=sparse,
        reinitialize_state=reinitialize_state,
        seed=seed,
    )
    return decode_to_samples(response)<|MERGE_RESOLUTION|>--- conflicted
+++ resolved
@@ -6,11 +6,7 @@
 from typing_extensions import deprecated
 
 
-<<<<<<< HEAD
-class OMMXOpenJijAdapter(SamplerAdapter):
-=======
 class OMMXOpenJijSAAdapter(SamplerAdapter):
->>>>>>> 093519c8
     """
     Sampling QUBO with Simulated Annealing (SA) by `openjij.SASampler <https://openjij.github.io/OpenJij/reference/openjij/index.html#openjij.SASampler>`_
     """
@@ -175,11 +171,7 @@
     return Samples(entries=entries)
 
 
-<<<<<<< HEAD
-@deprecated("Use `OMMXOpenJijAdapter.sample` instead")
-=======
 @deprecated("Use `OMMXOpenJijSAAdapter.sample` instead")
->>>>>>> 093519c8
 def sample_qubo_sa(
     instance: Instance,
     *,
@@ -195,11 +187,7 @@
     seed: int | None = None,
 ) -> Samples:
     """
-<<<<<<< HEAD
-    Deprecated: Use :meth:`OMMXOpenJijAdapter.sample` instead
-=======
     Deprecated: Use :meth:`OMMXOpenJijSAAdapter.sample` instead
->>>>>>> 093519c8
     """
     q, _offset = instance.as_qubo_format()
     sampler = oj.SASampler()
