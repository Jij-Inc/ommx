--- conflicted
+++ resolved
@@ -64,13 +64,10 @@
     :param sparse: use sparse matrix or not.
     :param reinitialize_state: if true reinitialize state for each run
     :param seed: seed for Monte Carlo algorithm
-<<<<<<< HEAD
-=======
 
     Note that this is a simple wrapper function for `openjij.SASampler.sample_qubo` method.
     For more advanced usage, you can use `ommx.v1.Instance.as_qubo_format` to get QUBO matrix,
     and use OpenJij manually, and convert the `openjij.Response` via `response_to_samples` function.
->>>>>>> 6448ad70
     """
     q, _offset = instance.as_qubo_format()
     sampler = oj.SASampler()
